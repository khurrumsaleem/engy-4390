--- conflicted
+++ resolved
@@ -212,10 +212,10 @@
 
             self.send(time, 'external-heat')
 
-            (check_time, heat_ext) = self.recv('external-heat')
+            (check_time, heat) = self.recv('external-heat')
             assert abs(check_time-time) <= 1e-6
 
-            self.external_heat_source_rate = heat_ext['heat']
+            self.external_heat_source_rate = heat
 
     def __step(self, time=0.0):
 
@@ -294,15 +294,9 @@
         #-----------------------
         # calculations
         #-----------------------
-<<<<<<< HEAD
-        print(self.external_heat_source_rate, self.electric_heat_source_rate)
-        
-        heat_source_pwr = self.external_heat_source_rate + self.electric_heat_source_rate
-=======
         heat_source_pwr = self.external_heat_source_rate + \
                           self.electric_heat_source_rate
 
->>>>>>> 41ec08a1
         heat_source_pwr_dens = heat_source_pwr/vol
 
         f_tmp[0] = - 1/tau * (temp - temp_in) + 1./rho/cp * heat_source_pwr_dens
