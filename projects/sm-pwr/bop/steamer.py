#!/usr/bin/env python
# -*- coding: utf-8 -*-
# This file is part of the Cortix toolkit environment.
# https://cortix.org
"""Cortix module.
   Helical coil system steam generator for the NuScale BOP.
   Once-through heat exchanger to operate under fully developed nucleate boiling
   heat transfer. Subcooled? or Saturated? regime??

   + 1012 tubes (Iconel 690)
   + 16 mm OD
   + 0.9 mm tube wall
   + 22.3 m long
   + Primary outflow temperature: 497 F (258.3 C)
   + Primary inflow temperature: 543 F (283.9 C) (w/ a 100 F rise)
   + Primary mass flowrate:
         - Avg: 4.66e+6 (avg) lb/h
         - Max: 5.24e6
         - Min: 4.27e6
   + Secondary inflow temperature: 149 C

"""
import logging

import math
from scipy.integrate import odeint
import numpy as np

import unit

from iapws import IAPWS97 as WaterProps

from cortix import Module
from cortix.support.phase_new import PhaseNew as Phase
from cortix import Quantity

class Steamer(Module):
    """Steam generator.

    Notes
    -----
    These are the `port` names available in this module to connect to respective
    modules: reactor, turbine.
    See instance attribute `port_names_expected`.

    """

    def __init__(self):
        """Constructor.

        Parameters
        ----------

        """

        super().__init__()

        self.port_names_expected = ['primary-inflow', 'primary-outflow',
                                    'secondary-inflow', 'secondary-outflow']

        # General attributes
        self.initial_time = 0.0*unit.second
        self.end_time = 1.0*unit.hour
        self.time_step = 10.0*unit.second

        self.show_time = (False, 10.0*unit.second)

        self.log = logging.getLogger('cortix')
        self.__logit = True # flag indicating when to log

        # Domain attributes

        # Configuration parameters

        self.helicoil_outer_radius = 16/2*unit.milli*unit.meter
        self.helicoil_tube_wall = 0.9*unit.milli*unit.meter
        self.helicoil_inner_radius = self.helicoil_outer_radius - self.helicoil_tube_wall
        self.helicoil_length = 22.3*unit.meter
        self.n_helicoil_tubes = 2*1012

        self.wall_temp_delta_primary = 1.5*unit.K
        self.wall_temp_delta_secondary = 1.5*unit.K

        self.iconel690_k = 12.1*unit.watt/unit.meter/unit.kelvin

        self.primary_volume = 16.35*unit.meter**3

        self.secondary_volume = math.pi * self.helicoil_inner_radius**2 * \
                                self.helicoil_length * self.n_helicoil_tubes

       # Initialization
        self.primary_inflow_temp = (321+273.15)*unit.kelvin
        self.primary_inflow_pressure = 127.6*unit.bar
        self.primary_inflow_mass_flowrate = 600*unit.kg/unit.second
        #self.primary_inflow_mass_flowrate = 0*unit.kg/unit.second

<<<<<<< HEAD
        #self.primary_outflow_temp = self.primary_inflow_temp
        self.primary_outflow_temp = 265+273.15
=======
        self.primary_outflow_temp = self.primary_inflow_temp #- 2*unit.K
>>>>>>> d6e73a7f
        self.primary_outflow_pressure = 190*unit.bar
        self.primary_outflow_mass_flowrate = self.primary_inflow_mass_flowrate

        self.secondary_inflow_temp = (149+273.15)*unit.kelvin

        self.secondary_inflow_pressure = 34*unit.bar
        self.secondary_inflow_mass_flowrate = 67*unit.kg/unit.second

<<<<<<< HEAD
        self.secondary_outflow_temp = 249+273.15
=======
        self.secondary_outflow_temp = self.secondary_inflow_temp #- 2*unit.K
>>>>>>> d6e73a7f
        self.secondary_outflow_pressure = 34*unit.bar
        self.secondary_outflow_mass_flowrate = self.secondary_inflow_mass_flowrate

        self.secondary_outflow_quality = 0

        # Primary outflow phase history
        quantities = list()

        temp = Quantity(name='temp',
                        formal_name='T_1', unit='K',
                        value=self.primary_outflow_temp,
                        latex_name=r'$T_1$',
                        info='Steamer Primary Outflow Temperature')

        quantities.append(temp)

        self.primary_outflow_phase = Phase(time_stamp=self.initial_time,
                                           time_unit='s', quantities=quantities)

        # Secondary outflow phase history
        quantities = list()

        flowrate = Quantity(name='flowrate',
                            formal_name='q_2', unit='kg/s',
                            value=self.secondary_outflow_mass_flowrate,
                            latex_name=r'$q_2$',
                            info='Steamer Secondary Outflow Mass Flowrate')

        quantities.append(flowrate)

        temp = Quantity(name='temp',
                        formal_name='T_2', unit='K',
                        value=self.secondary_outflow_temp,
                        latex_name=r'$T_2$',
                        info='Steamer Secondary Outflow Temperature')

        quantities.append(temp)

        press = Quantity(name='pressure',
                         formal_name='P_2', unit='Pa',
                         value=self.secondary_outflow_pressure,
                         latex_name=r'$P_2$',
                         info='Steamer Secondary Outflow Pressure')

        quantities.append(press)

        quality = Quantity(name='quality',
                         formal_name='X', unit=' ',
                         value=self.secondary_outflow_quality,
                         latex_name=r'$\chi$',
                         info='Steamer Outlet Quality')

        quantities.append(quality)

        self.secondary_outflow_phase = Phase(time_stamp=self.initial_time,
                                             time_unit='s', quantities=quantities)

    def run(self, *args):

        # Some logic for logging time stamps
        if self.initial_time + self.time_step > self.end_time:
            self.end_time = self.initial_time + self.time_step

        time = self.initial_time

        print_time = self.initial_time
        print_time_step = self.show_time[1]

        if print_time_step < self.time_step:
            print_time_step = self.time_step

        while time <= self.end_time:

            if self.show_time[0] and \
               (print_time <= time < print_time+print_time_step):

                msg = self.name+'::run():time[m]='+ str(round(time/unit.minute, 1))
                self.log.info(msg)

                self.__logit = True
                print_time += self.show_time[1]

            else:
                self.__logit = False

            # Communicate information
            #------------------------
            self.__call_ports(time)

            # Evolve one time step
            #---------------------

            time = self.__step(time)

    def __call_ports(self, time):

        # Interactions in the primary-inflow port
        #----------------------------------------
        # One way "from" primary-inflow

        # Receive from
        if self.get_port('primary-inflow').connected_port:

            self.send(time, 'primary-inflow')

            (check_time, primary_inflow) = self.recv('primary-inflow')
            assert abs(check_time-time) <= 1e-6

            self.primary_inflow_temp = primary_inflow['temperature']
            self.primary_inflow_pressure = primary_inflow['pressure']
            self.primary_inflow_mass_flowrate = primary_inflow['mass_flowrate']

        # Interactions in the secondary-inflow port
        #----------------------------------------
        # One way "from" secondary-inflow

        # Receive from
        if self.get_port('secondary-inflow').connected_port:

            self.send(time, 'secondary-inflow')

            (check_time, secondary_inflow) = self.recv('secondary-inflow')
            assert abs(check_time-time) <= 1e-6

            self.secondary_inflow_temp = secondary_inflow['temperature']
            self.secondary_inflow_pressure = secondary_inflow['pressure']
            self.secondary_inflow_mass_flowrate = secondary_inflow['mass_flowrate']

        # Interactions in the primary-outflow port
        #-----------------------------------------
        # One way "to" primary-outflow

        # Send to
        if self.get_port('primary-outflow').connected_port:

            msg_time = self.recv('primary-outflow')

            temp = self.primary_outflow_phase.get_value('temp', msg_time)

            primary_outflow = dict()
            primary_outflow['temperature'] = temp
            primary_outflow['pressure'] = self.primary_inflow_pressure
            primary_outflow['mass_flowrate'] = self.primary_inflow_mass_flowrate
            primary_outflow['quality'] = 0.0

            self.send((msg_time, primary_outflow), 'primary-outflow')

        # Interactions in the secondary-outflow port
        #-----------------------------------------
        # One way "to" secondary-outflow

        # Send to
        if self.get_port('secondary-outflow').connected_port:

            msg_time = self.recv('secondary-outflow')

            temp = self.secondary_outflow_phase.get_value('temp', msg_time)
            press = self.secondary_outflow_phase.get_value('pressure', msg_time)
            flowrate = self.secondary_outflow_phase.get_value('flowrate', msg_time)
            secondary_outflow = dict()
            secondary_outflow['temperature'] = temp
            secondary_outflow['pressure'] = press
            secondary_outflow['mass_flowrate'] = flowrate

            self.send((msg_time, secondary_outflow), 'secondary-outflow')

    def __step(self, time=0.0):
        """ODE IVP problem.
        """

        # Get state values
        u_0 = self.__get_state_vector(time)

        t_interval_sec = np.linspace(time, time+self.time_step, num=2)

        max_n_steps_per_time_step = 1000 # max number of nonlinear algebraic solver
                                         # iterations per time step

        (u_vec_hist, info_dict) = odeint(self.__f_vec, u_0, t_interval_sec,
                                         #rtol=1e-4, atol=1e-8,
                                         mxstep=max_n_steps_per_time_step,
                                         full_output=True, tfirst=False)

        assert info_dict['message'] == 'Integration successful.', info_dict['message']

        u_vec = u_vec_hist[1, :]  # solution vector at final time step

        temp_p = u_vec[0] # primary outflow temp
        temp_s = u_vec[1] # secondary outflow temp

        # Update phases
        primary_outflow = self.primary_outflow_phase.get_row(time)
        secondary_outflow = self.secondary_outflow_phase.get_row(time)

        time += self.time_step

        self.primary_outflow_phase.add_row(time, primary_outflow)
        self.primary_outflow_phase.set_value('temp', temp_p, time)

        self.secondary_outflow_phase.add_row(time, secondary_outflow)
        self.secondary_outflow_phase.set_value('temp', temp_s, time)
        self.secondary_outflow_phase.set_value('flowrate', self.secondary_inflow_mass_flowrate, time)
        self.secondary_outflow_phase.set_value('pressure', self.secondary_outflow_pressure, time)

        return time

    def __get_state_vector(self, time):
        """Return a numpy array of all unknowns ordered as shown.
           Neutron density, delayed neutron emmiter concentrations,
           termperature of fuel, and temperature of coolant.
        """

        u_vec = np.empty(0, dtype=np.float64)

        temp_p = self.primary_outflow_phase.get_value('temp', time)
        u_vec = np.append(u_vec, temp_p)

        temp_s = self.secondary_outflow_phase.get_value('temp', time)
        u_vec = np.append(u_vec, temp_s)

        return u_vec

    def __f_vec(self, u_vec, time):

        temp_p = u_vec[0] # get temperature of primary outflow
        #print('primary   outflow temp [K] =', temp_p)

        temp_s = u_vec[1] # get temperature of secondary outflow
        #print('secondary outflow temp [K] =', temp_s)

        # initialize f_vec to zero
        f_tmp = np.zeros(2, dtype=np.float64) # vector for f_vec return

        #-----------------------
        # primary energy balance
        #-----------------------

        temp_p_in = self.primary_inflow_temp
        #print('primary inflow temp [K] =', temp_p_in)
        #print('secondary inflow temp [K] =', self.secondary_inflow_temp)

        press_p = self.primary_inflow_pressure

        water_p = WaterProps(T=temp_p, P=press_p/unit.mega/unit.pascal)

        assert water_p.phase != 'Two phases'
        assert water_p.phase != 'Vapour'

        rho_p = water_p.rho
        cp_p = water_p.cp * unit.kj/unit.kg/unit.K

        vol_p = self.primary_volume
        q_p = self.primary_inflow_mass_flowrate/rho_p

        if q_p > 0:
            tau_p = vol_p/q_p
        else:
            tau_p = 1*unit.hour

        #-----------------------
        # secondary energy balance
        #-----------------------

        temp_s_in = self.secondary_inflow_temp
        #print('secondary inflow T [K] =', temp_s_in)

        press_s = self.secondary_inflow_pressure
        #print('secondary inflow P [bar] =', press_s/unit.bar)

        #print('secondary P [bar] =', press_s/unit.bar)
        #print('Primary   T [K]   =', temp_p)
        #print('Secondary T [K]   =', temp_s)
        #print('quality = ', self.secondary_outflow_quality)

        water_s = WaterProps(T=temp_s, P=press_s/unit.mega/unit.pascal)

        if water_s.phase == 'Liquid':
            rho_s = water_s.Liquid.rho
            cp_s = water_s.Liquid.cp
        elif water_s.phase == 'Two phases':
            cp_s = (1-qual)*water.Liquid.cp + qual*water.Vapor.cp
            rho_s = (1-qual)*water.Liquid.rho + qual*water.Vapor.rho
        else:
            rho_s = water_s.Vapor.rho
            cp_s = water_s.Vapor.cp

        cp_s *= unit.kj/unit.kg/unit.K

        vol_s = self.secondary_volume
        q_s = self.secondary_inflow_mass_flowrate/rho_s

        if q_s > 0:
            tau_s = vol_s/q_s
        else:
            tau_s = 1*unit.hour

        #-----------------------
        # calculations
        #-----------------------
        heat_sink_pwr = self.__heat_sink_rate(water_p, water_s)
        heat_sink_pwr_dens = heat_sink_pwr/vol_p

        #print('heat_sink =', heat_sink_pwr_dens)

        #assert heat_sink_pwr < 0, 'heatsink =  %r'%(heat_sink_pwr)
        #assert temp_p-temp_p_in < 0

        f_tmp[0] = - 1/tau_p * (temp_p - temp_p_in) -  heat_sink_pwr_dens/(rho_p*cp_p)

        heat_source_pwr = - heat_sink_pwr
        heat_source_pwr_dens = heat_source_pwr/vol_s

        #assert temp_s-temp_s_in < 0
        f_tmp[1] = - 1/tau_s * (temp_s - temp_s_in) - heat_source_pwr/(rho_s*cp_s)

        #print('Primary:',f_tmp[0], 'Convective = ', - 1/tau_p * (temp_p - temp_p_in), 'heat term = ', heat_sink, 'mass*cp = ' ,(rho_p*cp_p*vol_p) )
        #print('Secondary:',f_tmp[1], 'Convective = ', - 1/tau_s * (temp_s - temp_s_in), 'heat term = ', heat_source ,'mass*cp = ', (rho_s*cp_s*vol_s))


        # Boiling test

        sat_liq = WaterProps(P=press_s/unit.mega/unit.pascal, x=0.0)
        sat_vap = WaterProps(P=press_s/unit.mega/unit.pascal, x=1.0)
        sensible_water = WaterProps(T= (temp_s_in +sat_liq.T)/2 , P=press_s/unit.mega/unit.pascal)
        cp_l_o = sensible_water.cp
        q_total = (temp_s - temp_s_in)*cp_s/1000
        #q_total = heat_source/1000/self.secondary_inflow_mass_flowrate
        q_heat = (sat_liq.T- temp_s_in)*cp_l_o
        h_v = sat_vap.h
        h_l = sat_liq.h
        h_vap = h_v-h_l
        q_vap = h_vap
        if q_total < q_heat: # subcooled
            self.secondary_outflow_quality = 0
        elif q_total > (q_vap+q_heat): #superheated
            self.secondary_outflow_quality = 1
        else: #mixed
            self.secondary_outflow_quality = 1- (h_vap - (q_total - q_heat))/h_vap

        return f_tmp

    def __heat_sink_rate(self, water_p, water_s):
        """Cooling rate of the primary side.

           Assumptions
           -----------

           + primary side: overall single phase heat tranfer. Locally there may be
             either partial nucleate boiling or fully developed nucleate boiling
             but the model will not capture this.

           + secondary side: overall ranging from one phase heat tranfer to fully
             developed nucleate boiling .
        """
        # Primary props
        temp_p = water_p.T

        water_p_sat = WaterProps(P=water_p.P, x=0.0)
        temp_p_sat = water_p_sat.T

        # Overall condition on the primary; locally there may be nucleate boiling
        assert temp_p < temp_p_sat

        cp_p = water_p.cp
        mu_p = water_p.mu
        k_p = water_p.k
        prtl_p = water_p.Prandt
        cp_p *= unit.kj/unit.kg/unit.K

        # Secondary props
        temp_s = water_s.T

        water_s_sat = WaterProps(P=water_s.P, x=0.0)
        temp_s_sat = water_s_sat.T

        # Overall condition on the secondary
        #assert temp_s <= temp_s_sat + 80*unit.kelvin # CHF calc neeeded

        if water_s.phase == 'Two phases':
            qual = water_s.x
            cp_s = (1-qual)*water_s.Liquid.cp + qual*water_s.Vapor.cp
            mu_s = (1-qual)*water_s.Liquid.mu + qual*water_s.Vapor.mu
            k_s = (1-qual)*water_s.Liquid.k + qual*water_s.Vapor.k
            prtl_s = (1-qual)*water_s.Liquid.Prandt + qual*water_s.Vapor.Prandt
        else:
            cp_s = water_s.cp
            mu_s = water_s.mu
            k_s = water_s.k
            prtl_s = water_s.Prandt

        cp_s *= unit.kj/unit.kg/unit.K

        ###########################################
        # Heat transfer coefficient on primary side
        ###########################################
        radius_outer = self.helicoil_outer_radius

        rey_p = self.primary_inflow_mass_flowrate * 2*radius_outer / mu_p
        #print('primary Reynolds = ',rey_p)

        sl = 1.0      # tube bundle pitch parallel to flow
        st = 1.5 * sl # tube bundle pitch transverse to flow

        temp_p_w = self.primary_inflow_temp - self.wall_temp_delta_primary # wall temperature
        #print('Prinary Wall Temp [K] =',temp_p_w)

        water_p_w = WaterProps(T=temp_p_w, P=water_p.P) # primary at wall T, P

        assert water_p_w.phase != 'Two phases' # sanity check

        prtl_w = water_p_w.Prandt

        nusselt_p = self.__mean_nusselt_single_phase(rey_p, prtl_p, prtl_w, st/sl)

        h_p = nusselt_p * k_p / (2*radius_outer)

        #############################################
        # Heat transfer coefficient on secondary side
        #############################################
        radius_inner = self.helicoil_inner_radius

        #temp_s_w = temp_p_w - self.wall_temp_delta_secondary
        temp_s_w = temp_p_w

        water_s_sat = WaterProps(P=water_s.P, x=0.0)
        temp_s_sat = water_s_sat.T

        #print('secondary pressure [bar] = ',water_s.P*unit.mega*unit.pascal/unit.bar)
        #print('primary   pressure [bar] = ',water_p.P*unit.mega*unit.pascal/unit.bar)

        #assert temp_s_w >= temp_s, 'temp_s = %r, temp_s_w = %r'%(temp_s,temp_s_w)
        #print('saturated temp = ', temp_s_sat)

        if (temp_s_w - temp_s_sat) > 0.0: # nucleate boiling
        # Jens and Lottes correlation for subcooled/saturated nucleate boiling
        # 500 <=  P <= 2000 psi
            q2prime = ((temp_s_w - temp_s_sat)*math.exp((self.secondary_inflow_pressure/unit.mega/unit.pascal) /6.2)/0.79)**4
            h_s = q2prime/(temp_s_w - temp_s_sat)
        else: # single phase transfer
            rey_s = self.secondary_inflow_mass_flowrate * 2*radius_inner / mu_s
            water_s_w = WaterProps(T=temp_s_w, P=water_s.P) # secondary at wall T, P
            assert water_s_w.phase != 'Two phases' # sanity check
            prtl_w = water_s_w.Prandt
            nusselt_s = self.__mean_nusselt_single_phase(rey_s, prtl_s, prtl_w, st/sl)
            h_s = nusselt_s * k_s / (2*radius_inner)


        ###################################################
        # Overall heat transfer
        ###################################################
        # This is based on the secondary side

        # Cross section geometry
        area_outer = math.pi * self.helicoil_outer_radius**2
        area_inner = math.pi * self.helicoil_inner_radius**2
        radius_mean = (self.helicoil_outer_radius+self.helicoil_inner_radius)/2
        area_mean = math.pi * radius_mean**2
        radius_inner = self.helicoil_inner_radius
        radius_outer = self.helicoil_outer_radius
        therm_cond_wall = self.iconel690_k

        fouling = 0.0003 * unit.F*unit.ft**2*unit.hour/unit.Btu

        # Secondary side based heat transfer resistance
        if h_s > 0:
            one_over_U = 1.0/h_p * area_outer/area_inner + \
            (radius_outer-radius_inner)/therm_cond_wall * area_outer/area_mean + \
            fouling + \
            1/h_s
        else:
            one_over_U = 1.0/h_p * area_outer/area_inner + \
            (radius_outer-radius_inner)/therm_cond_wall * area_outer/area_mean + \
            fouling

        # Total area of heat tranfer
        area = 2*math.pi*radius_mean* self.n_helicoil_tubes * self.helicoil_length
<<<<<<< HEAD
        
        del_t_1 = (self.primary_inflow_temp + self.secondary_outflow_temp)/2
        #del_t_1_test = (self.primary_inflow_temp-self.secondary_inflow_temp)
        del_t_2 = (self.primary_outflow_temp+self.secondary_inflow_temp)/2
        #delta_t_logmn = (del_t_1 - del_t_2)/np.log(del_t_1/del_t_2)
        #q_p = - area * 1/one_over_U * (delta_t_logmn)
        q_p = - area * 1/one_over_U * (del_t_1-del_t_2)
        #q_p = - area * 1/one_over_U * (del_t_1_test)
        print('heat rate',q_p)
        print(area,one_over_U,del_t_1,del_t_2)
        q_p = .25*67*2000*(self.primary_inflow_temp-self.secondary_inflow_temp)
=======

        temp_p_avg = (self.primary_inflow_temp + temp_p)/2
        temp_s_avg = (self.secondary_inflow_temp + temp_s)/2
        q_p = - area * 1/one_over_U * (temp_p_avg-temp_s_avg)

>>>>>>> d6e73a7f
        return q_p

    def __mean_nusselt_single_phase(self, rey, prtl, prtl_w, st_sl):
        """Mean Nusselt number for turbulent one-phase flow.
           Staggered tube bundle.
           A. Zukauskas 1987,
           Convective Heat Transfer in Cross Flows
           Handbook of Single-Phase Convective Heat Transfer, Chap 6.
           S. Kakac, R. Shah, and W. Aung Eds.
           J. Wiley & Sons, New York 1987

           Parameters
           ----------

           rey: float
               Reynolds number based on diameter
           prtl: float
               Prandtl number
           prtl_w: float
               Prandtl number based on wall temperature.
           st_sl: float
               Ratio of tube pitch transversal to flow to the tube pitch along flow.
        """

        if rey < 1:
            nusselt_p = 4.0
        elif 1 <= rey <= 5e2:
            nusselt_p = 1.04 * rey**0.4 * prtl**0.36 * \
                        (prtl/prtl_w)**0.25
        elif 5e2 < rey <= 1e3:
            nusselt_p = 0.71 * rey**0.5 * prtl**0.36 * \
                        (prtl/prtl_w)**0.25
        elif 1e3 < rey <= 2e5:
            nusselt_p = 0.35 * (st_sl)**0.2 * rey**0.6 * prtl**0.36 * \
                        (prtl/prtl_w)**0.25
        elif 2e5 < rey <= 2e6:
            nusselt_p = 0.031 * (st_sl)**0.2 * rey**0.8 * prtl**0.36 * \
                        (prtl/prtl_w)**0.25
        else:
            assert False

        return nusselt_p<|MERGE_RESOLUTION|>--- conflicted
+++ resolved
@@ -89,17 +89,12 @@
                                 self.helicoil_length * self.n_helicoil_tubes
 
        # Initialization
-        self.primary_inflow_temp = (321+273.15)*unit.kelvin
+        self.primary_inflow_temp = (283.9+273.15)*unit.kelvin
         self.primary_inflow_pressure = 127.6*unit.bar
         self.primary_inflow_mass_flowrate = 600*unit.kg/unit.second
         #self.primary_inflow_mass_flowrate = 0*unit.kg/unit.second
 
-<<<<<<< HEAD
-        #self.primary_outflow_temp = self.primary_inflow_temp
-        self.primary_outflow_temp = 265+273.15
-=======
         self.primary_outflow_temp = self.primary_inflow_temp #- 2*unit.K
->>>>>>> d6e73a7f
         self.primary_outflow_pressure = 190*unit.bar
         self.primary_outflow_mass_flowrate = self.primary_inflow_mass_flowrate
 
@@ -108,11 +103,7 @@
         self.secondary_inflow_pressure = 34*unit.bar
         self.secondary_inflow_mass_flowrate = 67*unit.kg/unit.second
 
-<<<<<<< HEAD
-        self.secondary_outflow_temp = 249+273.15
-=======
         self.secondary_outflow_temp = self.secondary_inflow_temp #- 2*unit.K
->>>>>>> d6e73a7f
         self.secondary_outflow_pressure = 34*unit.bar
         self.secondary_outflow_mass_flowrate = self.secondary_inflow_mass_flowrate
 
@@ -420,13 +411,13 @@
         #assert heat_sink_pwr < 0, 'heatsink =  %r'%(heat_sink_pwr)
         #assert temp_p-temp_p_in < 0
 
-        f_tmp[0] = - 1/tau_p * (temp_p - temp_p_in) -  heat_sink_pwr_dens/(rho_p*cp_p)
+        f_tmp[0] = - 1/tau_p * (temp_p - temp_p_in) +  heat_sink_pwr_dens/(rho_p*cp_p)
 
         heat_source_pwr = - heat_sink_pwr
         heat_source_pwr_dens = heat_source_pwr/vol_s
 
         #assert temp_s-temp_s_in < 0
-        f_tmp[1] = - 1/tau_s * (temp_s - temp_s_in) - heat_source_pwr/(rho_s*cp_s)
+        f_tmp[1] = - 1/tau_s * (temp_s - temp_s_in) + heat_source_pwr/(rho_s*cp_s)
 
         #print('Primary:',f_tmp[0], 'Convective = ', - 1/tau_p * (temp_p - temp_p_in), 'heat term = ', heat_sink, 'mass*cp = ' ,(rho_p*cp_p*vol_p) )
         #print('Secondary:',f_tmp[1], 'Convective = ', - 1/tau_s * (temp_s - temp_s_in), 'heat term = ', heat_source ,'mass*cp = ', (rho_s*cp_s*vol_s))
@@ -589,25 +580,11 @@
 
         # Total area of heat tranfer
         area = 2*math.pi*radius_mean* self.n_helicoil_tubes * self.helicoil_length
-<<<<<<< HEAD
-        
-        del_t_1 = (self.primary_inflow_temp + self.secondary_outflow_temp)/2
-        #del_t_1_test = (self.primary_inflow_temp-self.secondary_inflow_temp)
-        del_t_2 = (self.primary_outflow_temp+self.secondary_inflow_temp)/2
-        #delta_t_logmn = (del_t_1 - del_t_2)/np.log(del_t_1/del_t_2)
-        #q_p = - area * 1/one_over_U * (delta_t_logmn)
-        q_p = - area * 1/one_over_U * (del_t_1-del_t_2)
-        #q_p = - area * 1/one_over_U * (del_t_1_test)
-        print('heat rate',q_p)
-        print(area,one_over_U,del_t_1,del_t_2)
-        q_p = .25*67*2000*(self.primary_inflow_temp-self.secondary_inflow_temp)
-=======
 
         temp_p_avg = (self.primary_inflow_temp + temp_p)/2
         temp_s_avg = (self.secondary_inflow_temp + temp_s)/2
         q_p = - area * 1/one_over_U * (temp_p_avg-temp_s_avg)
 
->>>>>>> d6e73a7f
         return q_p
 
     def __mean_nusselt_single_phase(self, rey, prtl, prtl_w, st_sl):
