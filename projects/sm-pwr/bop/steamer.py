#!/usr/bin/env python
# -*- coding: utf-8 -*-
# This file is part of the Cortix toolkit environment.
# https://cortix.org
"""Cortix module.
   Helical coil system steam generator for the NuScale BOP.
   Once-through heat exchanger to operate under fully developed nucleate boiling
   heat transfer. Subcooled? or Saturated? regime??

   + 1380 tubes (Iconel 690)
   + 16 mm OD
   + 0.9 mm tube wall
   + 22.3 m long
   + Primary inflow temperature: 543 F (283.9 C) (w/ a 100 F rise)
   + Primary outflow temperature: 497 F (258.3 C)
   + Primary mass flowrate:
         - Avg: 4.66e+6 (avg) lb/h
         - Max: 5.24e6
         - Min: 4.27e6
   + Secondary inflow temperature: 149 C
   + Secondary outflow temperature: 584.4 F (306.9 C) (saturated = 241.68 C)
   + Heat transfer area:  17928 ft^2  (1665.57 m^2)
   + Heat flux at operating condition: 8.4077 Btu/ft^2-s (95482.27 W/m^2)
   + Full stem flow: 532100 lb/h (67.04 kg/s)
   + Operating secondary temperature: 575 F (301.67 C)
   + Operating secondary pressure: 500 psi (34.47 bar)
   + total RPV volume 

"""
import logging

import math
from scipy.integrate import odeint
import numpy as np

import unit

from iapws import IAPWS97 as WaterProps

from cortix import Module
from cortix.support.phase_new import PhaseNew as Phase
from cortix import Quantity

class Steamer(Module):
    """Steam generator.

    Notes
    -----
    These are the `port` names available in this module to connect to respective
    modules: reactor, turbine.
    See instance attribute `port_names_expected`.

    """

    def __init__(self):
        """Constructor.

        Parameters
        ----------

        """

        super().__init__()

        self.port_names_expected = ['primary-inflow', 'primary-outflow',
                                    'secondary-inflow', 'secondary-outflow']

        # General attributes
        self.initial_time = 0.0*unit.second
        self.end_time = 1.0*unit.hour
        self.time_step = 10.0*unit.second

        self.show_time = (False, 10.0*unit.second)

        self.log = logging.getLogger('cortix')
        self.__logit = True # flag indicating when to log

        # Domain attributes

        # Configuration parameters
        self.discard_tau_recording_before = 2*unit.minute
        self.heat_transfer_area = 1665.57*unit.meter**2

        self.helicoil_outer_radius = 16/2*unit.milli*unit.meter
        self.helicoil_tube_wall = 0.9*unit.milli*unit.meter
        self.helicoil_inner_radius = self.helicoil_outer_radius - self.helicoil_tube_wall
        self.helicoil_length = 22.3*unit.meter
        self.n_helicoil_tubes = 2*1380

        self.wall_temp_delta_primary = 1.5*unit.K
        self.wall_temp_delta_secondary = 1.5*unit.K

        self.iconel690_k = 12.1*unit.watt/unit.meter/unit.kelvin

        self.primary_volume = 2.5*unit.meter**3

        self.secondary_volume = math.pi * self.helicoil_inner_radius**2 * \
                                self.helicoil_length * self.n_helicoil_tubes

       # Initialization
        self.primary_inflow_temp = (283.9+273.15)*unit.kelvin
        self.primary_pressure = 127.6*unit.bar
        self.primary_mass_flowrate = 2.5*600*unit.kg/unit.second

        self.primary_outflow_temp = self.primary_inflow_temp #- 2*unit.K

        self.secondary_inflow_temp = (149+273.15)*unit.kelvin

        self.secondary_pressure = 34*unit.bar
        self.secondary_mass_flowrate = 1.5*67*unit.kg/unit.second

        self.secondary_outflow_temp = self.secondary_inflow_temp #- 2*unit.K

        self.secondary_outflow_quality = 0 # running value of quality

        # Primary outflow phase history
        quantities = list()

        temp = Quantity(name='temp',
                        formal_name='T_1', unit='K',
                        value=self.primary_outflow_temp,
                        latex_name=r'$T_1$',
                        info='Steamer Primary Outflow Temperature')

        quantities.append(temp)

        self.primary_outflow_phase = Phase(time_stamp=self.initial_time,
                                           time_unit='s', quantities=quantities)

        # Secondary outflow phase history
        quantities = list()

        flowrate = Quantity(name='flowrate',
                            formal_name='q_2', unit='kg/s',
                            value=self.secondary_mass_flowrate,
                            latex_name=r'$q_2$',
                            info='Steamer Secondary Outflow Mass Flowrate')

        quantities.append(flowrate)

        temp = Quantity(name='temp',
                        formal_name='T_2', unit='K',
                        value=self.secondary_outflow_temp,
                        latex_name=r'$T_2$',
                        info='Steamer Secondary Outflow Temperature')

        quantities.append(temp)

        press = Quantity(name='pressure',
                         formal_name='P_2', unit='Pa',
                         value=self.secondary_pressure,
                         latex_name=r'$P_2$',
                         info='Steamer Secondary Outflow Pressure')

        quantities.append(press)

        quality = Quantity(name='quality',
                         formal_name='X', unit=' ',
                         value=self.secondary_outflow_quality,
                         latex_name=r'$\chi$',
                         info='Steamer Outlet Quality')

        quantities.append(quality)

        self.secondary_outflow_phase = Phase(time_stamp=self.initial_time,
                                             time_unit='s', quantities=quantities)

        # State phase history
        quantities = list()

        tau_p = Quantity(name='tau_p',
                        formal_name='Tau_p', unit='s',
                        value=0.0,
                        latex_name=r'$\tau_{p}$',
                        info='Steamer Primary Residence Time')

        quantities.append(tau_p)

        tau_s = Quantity(name='tau_s',
                        formal_name='Tau_s', unit='s',
                        value=0.0,
                        latex_name=r'$\tau_{s}$',
                        info='Steamer Secondary Residence Time')

        quantities.append(tau_s)

        heatflux = Quantity(name='heatflux',
                        formal_name="q''", unit='W/m$^2$',
                        value=0.0,
                        latex_name=r"$q''$",
                        info='Steamer Heat Flux')

        quantities.append(heatflux)

        nusselt_p = Quantity(name='nusselt_p',
                        formal_name='Nu_p', unit='',
                        value=0.0,
                        latex_name=r'$Nu_p$',
                        info='Steamer Primary Nusselt Number')

        quantities.append(nusselt_p)

        nusselt_s = Quantity(name='nusselt_s',
                        formal_name='Nu_s', unit='',
                        value=0.0,
                        latex_name=r'$Nu_s$',
                        info='Steamer Secondary Nusselt Number')

        quantities.append(nusselt_s)

        self.state_phase = Phase(time_stamp=self.initial_time,
                                 time_unit='s', quantities=quantities)

    def run(self, *args):

        # Some logic for logging time stamps
        if self.initial_time + self.time_step > self.end_time:
            self.end_time = self.initial_time + self.time_step

        time = self.initial_time

        print_time = self.initial_time
        print_time_step = self.show_time[1]

        if print_time_step < self.time_step:
            print_time_step = self.time_step

        while time <= self.end_time:

            if self.show_time[0] and \
               (print_time <= time < print_time+print_time_step):

                msg = self.name+'::run():time[m]='+ str(round(time/unit.minute, 1))
                self.log.info(msg)

                self.__logit = True
                print_time += self.show_time[1]

            else:
                self.__logit = False

            # Communicate information
            #------------------------
            self.__call_ports(time)

            # Evolve one time step
            #---------------------

            time = self.__step(time)

    def __call_ports(self, time):

        # Interactions in the primary-inflow port
        #----------------------------------------
        # One way "from" primary-inflow

        # Receive from
        if self.get_port('primary-inflow').connected_port:

            self.send(time, 'primary-inflow')

            (check_time, primary_inflow) = self.recv('primary-inflow')
            assert abs(check_time-time) <= 1e-6

            self.primary_inflow_temp = primary_inflow['temperature']
            self.primary_ressure = primary_inflow['pressure']
            self.primary_mass_flowrate = primary_inflow['mass_flowrate']

        # Interactions in the secondary-inflow port
        #----------------------------------------
        # One way "from" secondary-inflow

        # Receive from
        if self.get_port('secondary-inflow').connected_port:

            self.send(time, 'secondary-inflow')

            (check_time, secondary_inflow) = self.recv('secondary-inflow')
            assert abs(check_time-time) <= 1e-6

            self.secondary_inflow_temp = secondary_inflow['temperature']
            self.secondary_pressure = secondary_inflow['pressure']
            self.secondary_mass_flowrate = secondary_inflow['mass_flowrate']

        # Interactions in the primary-outflow port
        #-----------------------------------------
        # One way "to" primary-outflow

        # Send to
        if self.get_port('primary-outflow').connected_port:

            msg_time = self.recv('primary-outflow')

            temp = self.primary_outflow_phase.get_value('temp', msg_time)

            primary_outflow = dict()
            primary_outflow['temperature'] = temp
            primary_outflow['pressure'] = self.primary_pressure
            primary_outflow['mass_flowrate'] = self.primary_mass_flowrate
            primary_outflow['quality'] = 0.0

            self.send((msg_time, primary_outflow), 'primary-outflow')

        # Interactions in the secondary-outflow port
        #-----------------------------------------
        # One way "to" secondary-outflow

        # Send to
        if self.get_port('secondary-outflow').connected_port:

            msg_time = self.recv('secondary-outflow')

            temp = self.secondary_outflow_phase.get_value('temp', msg_time)
            press = self.secondary_outflow_phase.get_value('pressure', msg_time)
            flowrate = self.secondary_outflow_phase.get_value('flowrate', msg_time)
            secondary_outflow = dict()
            secondary_outflow['temperature'] = temp
            secondary_outflow['pressure'] = press
            secondary_outflow['mass_flowrate'] = flowrate

            self.send((msg_time, secondary_outflow), 'secondary-outflow')

    def __step(self, time=0.0):
        """ODE IVP problem.
        """

        # Get state values
        u_0 = self.__get_state_vector(time)

        t_interval_sec = np.linspace(time, time+self.time_step, num=2)

        max_n_steps_per_time_step = 1000 # max number of nonlinear algebraic solver
                                         # iterations per time step

        (u_vec_hist, info_dict) = odeint(self.__f_vec, u_0, t_interval_sec,
                                         #rtol=1e-4, atol=1e-8,
                                         mxstep=max_n_steps_per_time_step,
                                         full_output=True, tfirst=False)

        assert info_dict['message'] == 'Integration successful.', info_dict['message']

        u_vec = u_vec_hist[1, :]  # solution vector at final time step

        temp_p = u_vec[0] # primary outflow temp
        temp_s = u_vec[1] # secondary outflow temp

        # Update phases
        primary_outflow = self.primary_outflow_phase.get_row(time)
        secondary_outflow = self.secondary_outflow_phase.get_row(time)
        steamer = self.state_phase.get_row(time)

        time += self.time_step

        self.primary_outflow_phase.add_row(time, primary_outflow)
        self.primary_outflow_phase.set_value('temp', temp_p, time)

        self.secondary_outflow_phase.add_row(time, secondary_outflow)
        self.secondary_outflow_phase.set_value('temp', temp_s, time)
        self.secondary_outflow_phase.set_value('flowrate', self.secondary_mass_flowrate, time)
        self.secondary_outflow_phase.set_value('pressure', self.secondary_pressure, time)

        self.state_phase.add_row(time, steamer)

        # Primary properties
        water_p = WaterProps(T=temp_p, P=self.primary_pressure/unit.mega/unit.pascal)
        if water_p.phase == 'Two phases':
            qual = water_p.x
            assert qual <= 0.4 # limit to low quality
            rho_p = (1-qual)*water_p.Liquid.rho + qual*water_p.Vapor.rho
            cp_p = (1-qual)*water_p.Liquid.cp + qual*water_p.Vapor.cp
            cp_p *= unit.kj/unit.kg/unit.K
            mu_p = (1-qual)*water_p.Liquid.mu + qual*water_p.Vapor.mu
            k_p = (1-qual)*water_p.Liquid.k + qual*water_p.Vapor.k
            prtl_p = (1-qual)*water_p.Liquid.Prandt + qual*water_p.Vapor.Prandt
        elif water_p.phase == 'Liquid':
            rho_p = water_p.Liquid.rho
            cp_p = water_p.Liquid.cp*unit.kj/unit.kg/unit.K
            k_p = water_p.Liquid.k
            mu_p = water_p.Liquid.mu
            prtl_p = water_p.Liquid.Prandt
        else:
            assert False,'Vapor not allowed.'

        # Primary residence time
        q_vol_p = self.primary_mass_flowrate/rho_p
        tau_p = self.primary_volume/q_vol_p \
                if q_vol_p > 0 and time > self.discard_tau_recording_before else 0

        self.state_phase.set_value('tau_p', tau_p, time)

        # Secondary properties
        water_s = WaterProps(T=temp_s, P=self.secondary_pressure/unit.mega/unit.pascal)
        if water_s.phase == 'Two phases':
            qual = water_s.x
            assert qual <= 0.4 # limit to low quality
            rho_s = (1-qual)*water_s.Liquid.rho + qual*water_s.Vapor.rho
            cp_s = (1-qual)*water_s.Liquid.cp + qual*water_s.Vapor.cp
            cp_s *= unit.kj/unit.kg/unit.K
            mu_s = (1-qual)*water_s.Liquid.mu + qual*water_s.Vapor.mu
            k_s = (1-qual)*water_s.Liquid.k + qual*water_s.Vapor.k
            prtl_s = (1-qual)*water_s.Liquid.Prandt + qual*water_s.Vapor.Prandt
        elif water_s.phase == 'Liquid':
            rho_s = water_s.Liquid.rho
            cp_s = water_s.Liquid.cp*unit.kj/unit.kg/unit.K
            k_s = water_s.Liquid.k
            mu_s = water_s.Liquid.mu
            prtl_s = water_s.Liquid.Prandt
        else:
            rho_s = water_s.Vapor.rho
            cp_s = water_s.Vapor.cp*unit.kj/unit.kg/unit.K
            k_s = water_s.Vapor.k
            mu_s = water_s.Vapor.mu
            prtl_s = water_s.Vapor.Prandt

        # Secondary residence time
        q_vol_s = self.secondary_mass_flowrate/rho_s
        tau_s = self.secondary_volume/q_vol_s \
                if q_vol_s > 0 and time > self.discard_tau_recording_before else 0

        self.state_phase.set_value('tau_s', tau_s, time)

        # Heat flux and Nusselt number
        (heat_sink_pwr, nusselt_p, nusselt_s) = self.__heat_sink_pwr(water_p, water_s)

        q2prime = -heat_sink_pwr/self.heat_transfer_area
        if q2prime < 0.0: # case when primary is heated by the secondary
            q2prime = 0.0
        self.state_phase.set_value('heatflux', q2prime, time)

        self.state_phase.set_value('nusselt_p', nusselt_p, time)

        self.state_phase.set_value('nusselt_s', nusselt_s, time)

        return time

    def __get_state_vector(self, time):
        """Return a numpy array of all unknowns ordered as shown.
        """

        u_vec = np.empty(0, dtype=np.float64)

        temp_p = self.primary_outflow_phase.get_value('temp', time)
        u_vec = np.append(u_vec, temp_p)

        temp_s = self.secondary_outflow_phase.get_value('temp', time)
        u_vec = np.append(u_vec, temp_s)

        return u_vec

    def __f_vec(self, u_vec, time):

        temp_p = u_vec[0] # get temperature of primary outflow
        #print('primary   outflow temp [K] =', temp_p)

        temp_s = u_vec[1] # get temperature of secondary outflow
        #print('secondary outflow temp [K] =', temp_s)

        # initialize f_vec to zero
        f_tmp = np.zeros(2, dtype=np.float64) # vector for f_vec return

        #-----------------------
        # primary energy balance
        #-----------------------

        temp_p_in = self.primary_inflow_temp
        #print('primary inflow temp [K] =', temp_p_in)
        #print('secondary inflow temp [K] =', self.secondary_inflow_temp)

        press_p = self.primary_pressure

        water_p = WaterProps(T=temp_p, P=press_p/unit.mega/unit.pascal)

        assert water_p.phase != 'Two phases'
        assert water_p.phase != 'Vapour'

        rho_p = water_p.rho
        cp_p = water_p.Liquid.cp * unit.kj/unit.kg/unit.K

        vol_p = self.primary_volume
        q_p = self.primary_mass_flowrate/rho_p

        if q_p > 0:
            tau_p = vol_p/q_p
        else:
            tau_p = 1*unit.hour

        #-----------------------
        # secondary energy balance
        #-----------------------

        temp_s_in = self.secondary_inflow_temp
        #print('secondary inflow T [K] =', temp_s_in)

        press_s = self.secondary_pressure
        #print('secondary inflow P [bar] =', press_s/unit.bar)

        #print('secondary P [bar] =', press_s/unit.bar)
        #print('Primary   T [K]   =', temp_p)
        #print('Secondary T [K]   =', temp_s)
        #print('quality = ', self.secondary_outflow_quality)


        if self.secondary_outflow_quality == 0:
            water_s = WaterProps(T=temp_s, P=press_s/unit.mega/unit.pascal)
            rho_s = water_s.Liquid.rho
            cp_s = water_s.Liquid.cp
        elif self.secondary_outflow_quality == 1:
            water_s = WaterProps(T=temp_s, P=press_s/unit.mega/unit.pascal)
            rho_s = water_s.Vapor.rho
            cp_s = water_s.Vapor.cp
        else:
            qual = self.secondary_outflow_quality
            water_s = WaterProps(P=press_s/unit.mega/unit.pascal, x=qual)
            cp_s = (1-qual)*water_s.Liquid.cp + qual*water_s.Vapor.cp
            rho_s = (1-qual)*water_s.Liquid.rho + qual*water_s.Vapor.rho

        cp_s *= unit.kj/unit.kg/unit.K

        vol_s = self.secondary_volume
        q_s = self.secondary_mass_flowrate/rho_s

        if q_s > 0:
            tau_s = vol_s/q_s
        else:
            tau_s = 1*unit.hour

        #-----------------------
        # calculations
        #-----------------------
        (heat_sink_pwr, _, _) = self.__heat_sink_pwr(water_p, water_s)
        heat_sink_pwr_dens = heat_sink_pwr/vol_p

        #print('heat_sink =', heat_sink_pwr_dens)

        #assert heat_sink_pwr < 0, 'heatsink =  %r'%(heat_sink_pwr)
        #assert temp_p-temp_p_in < 0

        f_tmp[0] = - 1/tau_p * (temp_p - temp_p_in) +  heat_sink_pwr_dens/(rho_p*cp_p)

        heat_source_pwr = - heat_sink_pwr
        heat_source_pwr_dens = heat_source_pwr/vol_s

        #assert temp_s-temp_s_in < 0
        f_tmp[1] = - 1/tau_s * (temp_s - temp_s_in) + heat_source_pwr_dens/(rho_s*cp_s)

        #print('Primary:',f_tmp[0], 'Convective = ', - 1/tau_p * (temp_p - temp_p_in), 'heat term = ', heat_sink, 'mass*cp = ' ,(rho_p*cp_p*vol_p) )
        #print('Secondary:',f_tmp[1], 'Convective = ', - 1/tau_s * (temp_s - temp_s_in), 'heat term = ', heat_source ,'mass*cp = ', (rho_s*cp_s*vol_s))

        # Boiling test

        sat_liq = WaterProps(P=press_s/unit.mega/unit.pascal, x=0.0)
        sat_vap = WaterProps(P=press_s/unit.mega/unit.pascal, x=1.0)

        sensible_water = WaterProps(T= (temp_s_in + sat_liq.T)/2 , P=press_s/unit.mega/unit.pascal)
        cp_sensible = sensible_water.cp

        q_sensible = (sat_liq.T- temp_s_in)*cp_sensible


        heat_rate_transfered = (temp_s - temp_s_in)*cp_s/1000

        h_v = sat_vap.h
        h_l = sat_liq.h
<<<<<<< HEAD
        h_vap = h_v-h_l
        q_vap = h_vap
        
        if q_total < q_heat: # Subcooled
            self.secondary_outflow_quality = 0
        elif q_total > (q_vap+q_heat): # Superheated
            self.secondary_outflow_quality = 1
        else: # Mixed
            self.secondary_outflow_quality = 1- (h_vap - (q_total - q_heat))/h_vap
            
=======
        h_vap = h_v - h_l

        if heat_rate_transfered < q_sensible : # subcooled
            self.secondary_outflow_quality = 0
        elif heat_rate_transfered > q_sensible + h_vap: # superheated
            self.secondary_outflow_quality = 1
        else: # mixed
            self.secondary_outflow_quality = (heat_rate_transfered - q_sensible)/ h_vap

>>>>>>> 7fe1c116
        return f_tmp

    def __heat_sink_pwr(self, water_p, water_s):
        """Cooling rate of the primary side.

           Assumptions
           -----------

           + primary side: overall single phase heat transfer. Locally there may be
             either partial nucleate boiling or fully developed nucleate boiling
             but the model will not capture this.

           + secondary side: overall ranging from one phase heat transfer to fully
             developed nucleate boiling .
        """
        # Primary props
        temp_p = water_p.T

        water_p_sat = WaterProps(P=water_p.P, x=0.0)
        temp_p_sat = water_p_sat.T

        # Overall condition on the primary; locally there may be nucleate boiling
        assert temp_p < temp_p_sat

        cp_p = water_p.cp
        mu_p = water_p.mu
        k_p = water_p.k
        prtl_p = water_p.Prandt
        cp_p *= unit.kj/unit.kg/unit.K

        # Secondary props
        temp_s = water_s.T

        water_s_sat = WaterProps(P=water_s.P, x=0.0)
        temp_s_sat = water_s_sat.T

        # Overall condition on the secondary
        #assert temp_s <= temp_s_sat + 80*unit.kelvin # CHF calc neeeded

        if water_s.phase == 'Two phases':
            qual = water_s.x
            cp_s = (1-qual)*water_s.Liquid.cp + qual*water_s.Vapor.cp
            mu_s = (1-qual)*water_s.Liquid.mu + qual*water_s.Vapor.mu
            k_s = (1-qual)*water_s.Liquid.k + qual*water_s.Vapor.k
            prtl_s = (1-qual)*water_s.Liquid.Prandt + qual*water_s.Vapor.Prandt
        else:
            cp_s = water_s.cp
            mu_s = water_s.mu
            k_s = water_s.k
            prtl_s = water_s.Prandt

        cp_s *= unit.kj/unit.kg/unit.K

        ###########################################
        # Heat transfer coefficient on primary side
        ###########################################
        radius_outer = self.helicoil_outer_radius

        rey_p = self.primary_mass_flowrate * 2*radius_outer / mu_p
        #print('primary Reynolds = ',rey_p)

        sl = 1.0      # tube bundle pitch parallel to flow
        st = 1.5 * sl # tube bundle pitch transverse to flow

        temp_p_w = self.primary_inflow_temp - self.wall_temp_delta_primary # wall temperature
        #print('Prinary Wall Temp [K] =',temp_p_w)

        water_p_w = WaterProps(T=temp_p_w, P=water_p.P) # primary at wall T, P

        assert water_p_w.phase != 'Two phases' # sanity check

        prtl_w = water_p_w.Prandt

        nusselt_p = self.__mean_nusselt_single_phase(rey_p, prtl_p, prtl_w, st/sl)

        h_p = nusselt_p * k_p / (2*radius_outer)

        #############################################
        # Heat transfer coefficient on secondary side
        #############################################
        radius_inner = self.helicoil_inner_radius

        #temp_s_w = temp_p_w - self.wall_temp_delta_secondary
        temp_s_w = temp_p_w

        water_s_sat = WaterProps(P=water_s.P, x=0.0)
        temp_s_sat = water_s_sat.T

        #print('secondary pressure [bar] = ',water_s.P*unit.mega*unit.pascal/unit.bar)
        #print('primary   pressure [bar] = ',water_p.P*unit.mega*unit.pascal/unit.bar)

        #assert temp_s_w >= temp_s, 'temp_s = %r, temp_s_w = %r'%(temp_s,temp_s_w)
        #print('saturated temp = ', temp_s_sat)

        if (temp_s_w - temp_s_sat) > 0.0: # nucleate boiling
        # Jens and Lottes correlation for subcooled/saturated nucleate boiling
        # 3.5 <= P <= 14 MPa
            q2prime = ((temp_s_w - temp_s_sat)*math.exp(self.secondary_pressure/unit.mega/unit.pascal/6.2)/0.79)**4
            h_s = q2prime/(temp_s_w - temp_s_sat)
            nusselt_s = h_s * 2*radius_inner / k_s
        else: # single phase transfer
            rey_s = self.secondary_mass_flowrate * 2*radius_inner / mu_s
            water_s_w = WaterProps(T=temp_s_w, P=water_s.P) # secondary at wall T, P
            assert water_s_w.phase != 'Two phases' # sanity check
            prtl_w = water_s_w.Prandt
            nusselt_s = self.__mean_nusselt_single_phase(rey_s, prtl_s, prtl_w, st/sl)
            h_s = nusselt_s * k_s / (2*radius_inner)

        ###################################################
        # Overall heat transfer
        ###################################################
        # This is based on the secondary side

        # Cross section geometry
        area_outer = math.pi * self.helicoil_outer_radius**2
        area_inner = math.pi * self.helicoil_inner_radius**2
        radius_mean = (self.helicoil_outer_radius+self.helicoil_inner_radius)/2
        area_mean = math.pi * radius_mean**2
        radius_inner = self.helicoil_inner_radius
        radius_outer = self.helicoil_outer_radius
        therm_cond_wall = self.iconel690_k

        fouling = 0.0003 * unit.F*unit.ft**2*unit.hour/unit.Btu

        # Secondary side based heat transfer resistance
        if h_s > 0:
            one_over_U = 1.0/h_p * area_outer/area_inner + \
            (radius_outer-radius_inner)/therm_cond_wall * area_outer/area_mean + \
            fouling + \
            1/h_s
        else:
            one_over_U = 1.0/h_p * area_outer/area_inner + \
            (radius_outer-radius_inner)/therm_cond_wall * area_outer/area_mean + \
            fouling

        # Total area of heat transfer
        #area = 2*math.pi*radius_mean* self.n_helicoil_tubes * self.helicoil_length
        area = self.heat_transfer_area

        temp_p_avg = (self.primary_inflow_temp + temp_p)/2
        temp_s_avg = (self.secondary_inflow_temp + temp_s)/2
        qdot = - area * 1/one_over_U * (temp_p_avg-temp_s_avg)
        qdot = - 95482.27 * 1665.57
        #qdot = - area * 1/one_over_U * (self.primary_inflow_temp-self.secondary_inflow_temp)
        #print('here',qdot/area)

        return (qdot, nusselt_s, nusselt_p)

    def __mean_nusselt_single_phase(self, rey, prtl, prtl_w, st_sl):
        """Mean Nusselt number for turbulent one-phase flow.
           Staggered tube bundle.
           A. Zukauskas 1987,
           Convective Heat Transfer in Cross Flows
           Handbook of Single-Phase Convective Heat Transfer, Chap 6.
           S. Kakac, R. Shah, and W. Aung Eds.
           J. Wiley & Sons, New York 1987

           Parameters
           ----------

           rey: float
               Reynolds number based on diameter
           prtl: float
               Prandtl number
           prtl_w: float
               Prandtl number based on wall temperature.
           st_sl: float
               Ratio of tube pitch transversal to flow to the tube pitch along flow.
        """

        if rey < 1:
            nusselt_p = 4.0
        elif 1 <= rey <= 5e2:
            nusselt_p = 1.04 * rey**0.4 * prtl**0.36 * \
                        (prtl/prtl_w)**0.25
        elif 5e2 < rey <= 1e3:
            nusselt_p = 0.71 * rey**0.5 * prtl**0.36 * \
                        (prtl/prtl_w)**0.25
        elif 1e3 < rey <= 2e5:
            nusselt_p = 0.35 * (st_sl)**0.2 * rey**0.6 * prtl**0.36 * \
                        (prtl/prtl_w)**0.25
        elif 2e5 < rey <= 2e6:
            nusselt_p = 0.031 * (st_sl)**0.2 * rey**0.8 * prtl**0.36 * \
                        (prtl/prtl_w)**0.25
        else:
            assert False

        return nusselt_p<|MERGE_RESOLUTION|>--- conflicted
+++ resolved
@@ -24,7 +24,6 @@
    + Full stem flow: 532100 lb/h (67.04 kg/s)
    + Operating secondary temperature: 575 F (301.67 C)
    + Operating secondary pressure: 500 psi (34.47 bar)
-   + total RPV volume 
 
 """
 import logging
@@ -561,18 +560,6 @@
 
         h_v = sat_vap.h
         h_l = sat_liq.h
-<<<<<<< HEAD
-        h_vap = h_v-h_l
-        q_vap = h_vap
-        
-        if q_total < q_heat: # Subcooled
-            self.secondary_outflow_quality = 0
-        elif q_total > (q_vap+q_heat): # Superheated
-            self.secondary_outflow_quality = 1
-        else: # Mixed
-            self.secondary_outflow_quality = 1- (h_vap - (q_total - q_heat))/h_vap
-            
-=======
         h_vap = h_v - h_l
 
         if heat_rate_transfered < q_sensible : # subcooled
@@ -582,7 +569,6 @@
         else: # mixed
             self.secondary_outflow_quality = (heat_rate_transfered - q_sensible)/ h_vap
 
->>>>>>> 7fe1c116
         return f_tmp
 
     def __heat_sink_pwr(self, water_p, water_s):
