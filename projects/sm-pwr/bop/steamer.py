--- conflicted
+++ resolved
@@ -98,14 +98,8 @@
         self.primary_outflow_pressure = 190*unit.bar
         self.primary_outflow_mass_flowrate = self.primary_inflow_mass_flowrate
 
-<<<<<<< HEAD
-        #self.secondary_inflow_temp = self.primary_outflow_temp-\
-         #       self.wall_temp_delta_primary - self.wall_temp_delta_secondary
-        self.secondary_inflow_temp = 300
-=======
         self.secondary_inflow_temp = (149+273.15)*unit.kelvin
 
->>>>>>> 0c701d1b
         self.secondary_inflow_pressure = 34*unit.bar
         self.secondary_inflow_mass_flowrate = 67*unit.kg/unit.second
 
@@ -348,7 +342,7 @@
         #-----------------------
 
         temp_p_in = self.primary_inflow_temp
-        #print('primary inflow temp [K] =', temp_p_in)
+        print('primary inflow temp [K] =', temp_p_in)
         #print('secondary inflow temp [K] =', self.secondary_inflow_temp)
 
         press_p = self.primary_inflow_pressure
@@ -380,11 +374,10 @@
         #print('secondary inflow P [bar] =', press_s/unit.bar)
 
         #print('secondary P [bar] =', press_s/unit.bar)
-        #print('Primary   T [K]   =', temp_p)
-        #print('Secondary T [K]   =', temp_s)
-        #print('quality = ', self.secondary_outflow_quality)
-        print('sec temp', temp_s)
-        print('press_s',press_s/unit.mega/unit.pascal)
+        print('Primary   T [K]   =', temp_p)
+        print('Secondary T [K]   =', temp_s)
+        print('quality = ', self.secondary_outflow_quality)
+
         water_s = WaterProps(T=temp_s, P=press_s/unit.mega/unit.pascal)
 
         if water_s.phase == 'Liquid':
@@ -441,6 +434,7 @@
         h_l = sat_liq.h
         h_vap = h_v-h_l
         q_vap = h_vap
+        print('pleaaaaaase', temp_s_in,sat_liq.T)
         if q_total < q_heat: # subcooled
             self.secondary_outflow_quality = 0
         elif q_total > (q_vap+q_heat): #superheated
@@ -516,6 +510,8 @@
         st = 1.5 * sl # tube bundle pitch transverse to flow
 
         temp_p_w = self.primary_inflow_temp - self.wall_temp_delta_primary # wall temperature
+        print('Prinary Wall Temp [K] =',temp_p_w)
+
         water_p_w = WaterProps(T=temp_p_w, P=water_p.P) # primary at wall T, P
 
         assert water_p_w.phase != 'Two phases' # sanity check
@@ -541,10 +537,12 @@
         #print('primary   pressure [bar] = ',water_p.P*unit.mega*unit.pascal/unit.bar)
 
         #assert temp_s_w >= temp_s, 'temp_s = %r, temp_s_w = %r'%(temp_s,temp_s_w)
+        print('saturated temp = ', temp_s_sat)
 
         if (temp_s_w - temp_s_sat) > 0.0: # nucleate boiling
         # Jens and Lottes correlation for subcooled/saturated nucleate boiling
         # 500 <=  P <= 2000 psi
+            print('MADE HERE')
             q2prime = ((temp_s_w - temp_s_sat)*math.exp((self.secondary_inflow_pressure/unit.mega/unit.pascal) /6.2)/0.79)**4
             h_s = q2prime/(temp_s_w - temp_s_sat)
         else: # single phase transfer
