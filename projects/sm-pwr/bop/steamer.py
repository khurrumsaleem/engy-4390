--- conflicted
+++ resolved
@@ -20,7 +20,6 @@
    + Secondary inflow temperature: 149 C
    + Secondary outflow temperature: 584.4 F (306.9 C) (saturated = 241.68 C)
    + Heat transfer area:  17928 ft^2  (1665.57 m^2)
-   + Cylindrical effectiveness: 0.928
    + Heat flux at operating condition: 8.4077 Btu/ft^2-s (95482.27 W/m^2)
    + Full stem flow: 532100 lb/h (67.04 kg/s)
    + Operating secondary temperature: 575 F (301.67 C)
@@ -80,32 +79,18 @@
         # Configuration parameters
         self.discard_tau_recording_before = 2*unit.minute
         self.heat_transfer_area = 1665.57*unit.meter**2
-        self.cylindrical_effectiveness = 0.928
-        
+
         self.helicoil_outer_radius = 16/2*unit.milli*unit.meter
         self.helicoil_tube_wall = 0.9*unit.milli*unit.meter
         self.helicoil_inner_radius = self.helicoil_outer_radius - self.helicoil_tube_wall
         self.helicoil_length = 22.3*unit.meter
         self.n_helicoil_tubes = 1380
-        
+
         self.wall_temp_delta_primary = 1.5*unit.K
         self.wall_temp_delta_secondary = 1.5*unit.K
 
         self.iconel690_k = 12.1*unit.watt/unit.meter/unit.kelvin
 
-<<<<<<< HEAD
-        
-        self.secondary_volume = math.pi * self.helicoil_inner_radius**2 * \
-                                self.helicoil_length * self.n_helicoil_tubes/ self.cylindrical_effectiveness
-        
-        self.primary_volume = 0.5*self.secondary_volume
-        print(self.secondary_volume, self.primary_volume)
-
-       # Initialization
-        self.primary_inflow_temp = (320+273.15)*unit.kelvin
-        self.primary_pressure = 127.6*unit.bar
-        self.primary_mass_flowrate = 587.15*unit.kg/unit.second
-=======
         self.helix_to_cylinder = 1./.928
 
         self.secondary_volume = math.pi * self.helicoil_inner_radius**2 * \
@@ -125,7 +110,6 @@
 
         #self.primary_mass_flowrate = 587.15*unit.kg/unit.second
         self.primary_mass_flowrate = 0*unit.kg/unit.second
->>>>>>> 9e006525
 
         self.primary_outflow_temp = self.primary_inflow_temp #- 2*unit.K
 
@@ -356,12 +340,10 @@
             temp = self.secondary_outflow_phase.get_value('temp', msg_time)
             press = self.secondary_outflow_phase.get_value('pressure', msg_time)
             flowrate = self.secondary_outflow_phase.get_value('flowrate', msg_time)
-            quality = self.secondary_outflow_phase.get_value('quality', msg_time)
             secondary_outflow = dict()
             secondary_outflow['temperature'] = temp
             secondary_outflow['pressure'] = press
             secondary_outflow['mass_flowrate'] = flowrate
-            secondary_outflow['quality'] = quality
 
             self.send((msg_time, secondary_outflow), 'secondary-outflow')
 
@@ -395,7 +377,6 @@
         steamer = self.state_phase.get_row(time)
 
         time += self.time_step
-        print(time)
 
         self.primary_outflow_phase.add_row(time, primary_outflow)
         self.primary_outflow_phase.set_value('temp', temp_p, time)
