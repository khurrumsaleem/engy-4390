#!/usr/bin/env python
# -*- coding: utf-8 -*-
# This file is part of the Cortix toolkit environment.
# https://cortix.org
"""Cortix module.
   Helical coil system steam generator for NuScale BOP.
   Once-through heat exchanger to operate under fully developed nucleate boiling
   heat transfer. Subcooled? or Saturated? regime??

   + 1012 tubes (Iconel 690)
   + 16 mm OD
   + 0.9 mm tube wall
   + 22.3 m long

"""
import logging

import math
from scipy.integrate import odeint
import numpy as np

import unit

from iapws import IAPWS97 as steam_table

from cortix import Module
from cortix.support.phase_new import PhaseNew as Phase
from cortix import Quantity

class Steamer(Module):
    """Steam generator.

    Notes
    -----
    These are the `port` names available in this module to connect to respective
    modules: reactor, turbine.
    See instance attribute `port_names_expected`.

    """

    def __init__(self):
        """Constructor.

        Parameters
        ----------

        """

        super().__init__()

        self.port_names_expected = ['primary-inflow', 'primary-outflow',
                                    'secondary-inflow', 'secondary-outflow']

        # General attributes
        self.initial_time = 0.0*unit.second
        self.end_time = 1.0*unit.hour
        self.time_step = 10.0*unit.second

        self.show_time = (False, 10.0*unit.second)

        self.log = logging.getLogger('cortix')
        self.__logit = True # flag indicating when to log

        # Domain attributes

        # Configuration parameters

        self.helicoil_outer_radius = 16/2*unit.milli*unit.meter
        self.helicoil_tube_wall = 0.9*unit.milli*unit.meter
        self.helicoil_inner_radius = self.helicoil_outer_radius - self.helicoil_tube_wall
        self.helicoil_length = 22.3*unit.meter
        self.n_helicoil_tubes = 1012

        self.wall_temp_factor_primary = 0.97 # 0 < factor <= 1 wall temperature resistance
        self.wall_temp_factor_secondary = 0.97 # 0 < factor <= 1 wall temperature resistance

        self.iconel690_k = 12.1*unit.watt/unit.meter/unit.kelvin

        self.primary_volume = 1.0*16.35*unit.meter**3

        self.secondary_volume = math.pi * self.helicoil_inner_radius**2 * \
                                self.helicoil_length * self.n_helicoil_tubes

       # Initialization
        self.primary_inflow_temp = (30+273.15)*unit.kelvin
        self.primary_inflow_pressure = 128*unit.bar
        self.primary_inflow_mass_flowrate = 666*unit.kg/unit.second

        self.primary_outflow_temp = (20+273.15)*unit.kelvin
        self.primary_outflow_pressure = 128*unit.bar
        self.primary_outflow_mass_flowrate = 666*unit.kg/unit.second

        self.secondary_inflow_temp = (20+273.15)*unit.kelvin
        self.secondary_inflow_pressure = 34*unit.bar
        self.secondary_inflow_mass_flowrate = 67*unit.kg/unit.second

        self.secondary_outflow_temp = (20+273.15)*unit.kelvin
        self.secondary_outflow_pressure = 34*unit.bar
        self.secondary_outflow_mass_flowrate = 67*unit.kg/unit.second
        self.secondary_outflow_quality = 0

        # Primary outflow phase history
        quantities = list()

        temp = Quantity(name='temp',
                        formal_name='T_1', unit='K',
                        value=self.primary_outflow_temp,
                        latex_name=r'$T_1$',
                        info='Steamer Primary Outflow Temperature')

        quantities.append(temp)

        self.primary_outflow_phase = Phase(time_stamp=self.initial_time,
                                           time_unit='s', quantities=quantities)

        # Secondary outflow phase history
        quantities = list()

        flowrate = Quantity(name='flowrate',
                            formal_name='q_2', unit='kg/s',
                            value=self.secondary_outflow_mass_flowrate,
                            latex_name=r'$q_2$',
                            info='Steamer Secondary Outflow Mass Flowrate')

        quantities.append(flowrate)

        temp = Quantity(name='temp',
                        formal_name='T_2', unit='K',
                        value=self.secondary_outflow_temp,
                        latex_name=r'$T_2$',
                        info='Steamer Secondary Outflow Temperature')

        quantities.append(temp)

        press = Quantity(name='pressure',
                         formal_name='P_2', unit='Pa',
                         value=self.secondary_outflow_pressure,
                         latex_name=r'$P_2$',
                         info='Steamer Secondary Outflow Pressure')

        quantities.append(press)

        quality = Quantity(name='quality',
                         formal_name='X', unit=' ',
                         value=self.secondary_outflow_quality,
                         latex_name=r'$\chi$',
                         info='Steamer Outlet Quality')

        quantities.append(quality)

        self.secondary_outflow_phase = Phase(time_stamp=self.initial_time,
                                             time_unit='s', quantities=quantities)

    def run(self, *args):

        # Some logic for logging time stamps
        if self.initial_time + self.time_step > self.end_time:
            self.end_time = self.initial_time + self.time_step

        time = self.initial_time

        print_time = self.initial_time
        print_time_step = self.show_time[1]

        if print_time_step < self.time_step:
            print_time_step = self.time_step

        while time <= self.end_time:

            if self.show_time[0] and \
               (print_time <= time < print_time+print_time_step):

                msg = self.name+'::run():time[m]='+ str(round(time/unit.minute, 1))
                self.log.info(msg)

                self.__logit = True
                print_time += self.show_time[1]

            else:
                self.__logit = False

            # Communicate information
            #------------------------
            self.__call_ports(time)

            # Evolve one time step
            #---------------------

            time = self.__step(time)

    def __call_ports(self, time):

        # Interactions in the primary-inflow port
        #----------------------------------------
        # One way "from" primary-inflow

        # Receive from
        if self.get_port('primary-inflow').connected_port:

            self.send(time, 'primary-inflow')

            (check_time, primary_inflow) = self.recv('primary-inflow')
            assert abs(check_time-time) <= 1e-6

            self.primary_inflow_temp = primary_inflow['temperature']
            self.primary_inflow_pressure = primary_inflow['pressure']
            self.primary_inflow_mass_flowrate = primary_inflow['mass_flowrate']

        # Interactions in the secondary-inflow port
        #----------------------------------------
        # One way "from" secondary-inflow

        # Receive from
        if self.get_port('secondary-inflow').connected_port:

            self.send(time, 'secondary-inflow')

            (check_time, secondary_inflow) = self.recv('secondary-inflow')
            assert abs(check_time-time) <= 1e-6

            self.secondary_inflow_temp = secondary_inflow['temperature']
            self.secondary_inflow_pressure = secondary_inflow['pressure']
            self.secondary_inflow_mass_flowrate = secondary_inflow['mass_flowrate']

        # Interactions in the primary-outflow port
        #-----------------------------------------
        # One way "to" primary-outflow

        # Send to
        if self.get_port('primary-outflow').connected_port:

            msg_time = self.recv('primary-outflow')

            temp = self.primary_outflow_phase.get_value('temp', msg_time)
            primary_outflow = dict()
            primary_outflow['temperature'] = temp
            primary_outflow['pressure'] = self.primary_inflow_pressure
            primary_outflow['mass_flowrate'] = self.primary_inflow_mass_flowrate
            self.send((msg_time, primary_outflow), 'primary-outflow')

        # Interactions in the secondary-outflow port
        #-----------------------------------------
        # One way "to" secondary-outflow

        # Send to
        if self.get_port('secondary-outflow').connected_port:

            msg_time = self.recv('secondary-outflow')

            temp = self.secondary_outflow_phase.get_value('temp', msg_time)
            press = self.secondary_outflow_phase.get_value('pressure', msg_time)
            flowrate = self.secondary_outflow_phase.get_value('flowrate', msg_time)
            quality = self.secondary_outflow_phase.get_value('quality', msg_time)
            secondary_outflow = dict()
            secondary_outflow['temperature'] = temp
            secondary_outflow['pressure'] = press
            secondary_outflow['mass_flowrate'] = flowrate
            secondary_outflow['quality'] = quality
            

            self.send((msg_time, secondary_outflow), 'secondary-outflow')

    def __step(self, time=0.0):
        """ODE IVP problem.
        """

        # Get state values
        u_0 = self.__get_state_vector(time)

        t_interval_sec = np.linspace(time, time+self.time_step, num=2)

        max_n_steps_per_time_step = 1000 # max number of nonlinear algebraic solver
                                         # iterations per time step

        (u_vec_hist, info_dict) = odeint(self.__f_vec, u_0, t_interval_sec,
                                         rtol=1e-4, atol=1e-8,
                                         mxstep=max_n_steps_per_time_step,
                                         full_output=True, tfirst=False)

        assert info_dict['message'] == 'Integration successful.', info_dict['message']

        u_vec = u_vec_hist[1, :]  # solution vector at final time step

        temp_p = u_vec[0] # primary outflow temp
        temp_s = u_vec[1] # secondary outflow temp

        # Update phases
        primary_outflow = self.primary_outflow_phase.get_row(time)
        secondary_outflow = self.secondary_outflow_phase.get_row(time)

        time += self.time_step

        self.primary_outflow_phase.add_row(time, primary_outflow)
        self.primary_outflow_phase.set_value('temp', temp_p, time)

        self.secondary_outflow_phase.add_row(time, secondary_outflow)
        self.secondary_outflow_phase.set_value('temp', temp_s, time)
        self.secondary_outflow_phase.set_value('flowrate', self.secondary_inflow_mass_flowrate, time)
        self.secondary_outflow_phase.set_value('pressure', self.secondary_outflow_pressure, time)

        return time

    def __get_state_vector(self, time):
        """Return a numpy array of all unknowns ordered as shown.
           Neutron density, delayed neutron emmiter concentrations,
           termperature of fuel, and temperature of coolant.
        """

        u_vec = np.empty(0, dtype=np.float64)

        temp_p = self.primary_outflow_phase.get_value('temp', time)
        u_vec = np.append(u_vec, temp_p)

        temp_s = self.secondary_outflow_phase.get_value('temp', time)
        u_vec = np.append(u_vec, temp_s)

        return u_vec

    def __f_vec(self, u_vec, time):

        temp_p = u_vec[0] # get temperature of primary outflow
        #print('primary   outflow temp [K] =', temp_p)

        temp_s = u_vec[1] # get temperature of secondary outflow
        #print('secondary outflow temp [K] =', temp_s)

        # initialize f_vec to zero
        f_tmp = np.zeros(2, dtype=np.float64) # vector for f_vec return

        #-----------------------
        # primary energy balance
        #-----------------------

<<<<<<< HEAD
        t_avg = (self.primary_inflow_temp + temp_p)/2
        assert  20+273.15 <= t_avg <= self.primary_temp_sat

        rho_p = 1/(steam_table._Region1(t_avg, self.primary_inflow_pressure/unit.mega)['v'])
        cp_p = steam_table._Region1((self.primary_inflow_temp+temp_p)/2,
                                    self.primary_inflow_pressure/unit.mega)['cp']
        vol_p = self.primary_volume
        tau_p = vol_p/(self.primary_inflow_mass_flowrate/rho_p)
=======
        temp_p_in = self.primary_inflow_temp

        press_p = self.primary_inflow_pressure

        water_p = steam_table(T=temp_p, P=press_p/unit.mega/unit.pascal)

        assert water_p.phase != 'Two phases'
        assert water_p.phase != 'Vapour'
>>>>>>> 86006b95

        rho_p = water_p.rho
        cp_p = water_p.cp * unit.kj/unit.kg/unit.K

        vol_p = self.primary_volume
        q_p = self.primary_inflow_mass_flowrate/rho_p
        tau_p = vol_p/q_p

        #-----------------------
        # secondary energy balance
        #-----------------------

<<<<<<< HEAD
        #if temp_s > self.secondary_temp_sat:
        #    rho_s_l = 1/steam_table._Region1(self.secondary_inflow_temp,self.secondary_inflow_pressure/unit.mega)["v"]
        #    rho_s_v = 1/steam_table._Region4(self.secondary_inflow_pressure/unit.mega,1)["v"]
        #    rho_s = rho_s_l*(1-self.secondary_outflow_quality) + self.secondary_outflow_quality*rho_s_v

        #    cp_s_l = steam_table._Region1(self.secondary_inflow_temp,self.secondary_inflow_pressure/unit.mega)["cp"]
        #    cp_s_v = steam_table._Region2(temp_s,self.secondary_inflow_pressure/unit.mega)["cp"]
        #    cp_s =  (1-self.secondary_outflow_quality)*cp_s_l + self.secondary_outflow_quality*cp_s_v

        #else:
         #   rho_s = 1/steam_table._Region1((self.secondary_inflow_temp+temp_s)/2,self.secondary_inflow_pressure/unit.mega)["v"]
         #   cp_s = steam_table._Region1((self.secondary_inflow_temp+temp_s)/2,self.secondary_inflow_pressure/unit.mega)["cp"]

        vol_s = self.secondary_volume

=======
>>>>>>> 86006b95
        temp_s_in = self.secondary_inflow_temp
        #print('secondary inflow T [K] =', temp_s_in)

        press_s = self.secondary_inflow_pressure
        #print('secondary inflow P [bar] =', press_s/unit.bar)

        #print('secondary P [bar] =', press_s/unit.bar)
        #print('secondary T [K]   =', temp_s)

        water_s = steam_table(T=temp_s, P=press_s/unit.mega/unit.pascal)

<<<<<<< HEAD
        h_v = steam_table._Region4(self.secondary_inflow_pressure/unit.mega, 1)['h']
        h_l = steam_table._Region4(self.secondary_inflow_pressure/unit.mega, 0)['h']
        q_vap = (h_v-h_l)*self.secondary_inflow_mass_flowrate
        h_vap = h_v-h_l

        if spf_energy_heat_s < spf_energy_boil_s: # subcooled
            self.secondary_outflow_quality = 0.0
        elif spf_energy_heat_s < spf_energy_boil_s + h_vap: # mixed
            self.secondary_outflow_quality = 1 - \
                    (h_vap - (spf_energy_heat_s - spf_energy_boil_s))/h_vap
            
=======
        if water_s.phase == 'Two phases':
            qual = water_s.x
            rho_s = (1-qual)*water_s.Liquid.rho + qual*water_s.Vapor.rho
            cp_s = (1-qual)*water_s.Liquid.cp + qual*water_s.Vapor.cp
>>>>>>> 86006b95
        else:
            rho_s = water_s.rho
            cp_s = water_s.cp

<<<<<<< HEAD
        q_evap = (spf_energy_heat_s - h_vap * self.secondary_outflow_quality)*self.secondary_inflow_mass_flowrate

        
=======
        cp_s *= unit.kj/unit.kg/unit.K

        vol_s = self.secondary_volume
        q_s = self.secondary_inflow_mass_flowrate/rho_s
        tau_s = vol_s/q_s
>>>>>>> 86006b95

        #-----------------------
        # calculations
        #-----------------------
        heat_sink = self.__heat_sink_rate(water_p, water_s)

        f_tmp[0] = - 1/tau_p * (temp_p - temp_p_in) + 1./rho_p/cp_p/vol_p * heat_sink
        
        
        heat_source = - heat_sink

        f_tmp[1] = - 1/tau_s * (temp_s - temp_s_in) + 1./rho_s/cp_s/vol_s * heat_source

        temp_s_out = f_tmp[1]

        return f_tmp

    def __heat_sink_rate(self, water_p, water_s):
        """Cooling rate of the primary side.

           Assumptions
           -----------

           + primary side: overall single phase heat tranfer. Locally there may be
             either partial nucleate boiling or fully developed nucleate boiling
             but the model will not capture this.

           + secondary side: overall ranging from one phase heat tranfer to fully
             developed nucleate boiling .
        """
        # Primary props
        temp_p = water_p.T

        water_p_sat = steam_table(P=water_p.P, x=0.0)
        temp_p_sat = water_p_sat.T

        # overall condition on the primary; locally there may be nucleate boiling
        assert temp_p < temp_p_sat

        #rho_p = 1.0/water_p.v
        cp_p = water_p.cp
        mu_p = water_p.mu
        k_p = water_p.k
        prtl_p = water_p.Prandt
        cp_p *= unit.kj/unit.kg/unit.K

        # Secondary props
        temp_s = water_s.T

        water_s_sat = steam_table(P=water_s.P, x=0.0)
        temp_s_sat = water_s_sat.T

        # overall condition on the secondary
        assert temp_s <= temp_s_sat + 80*unit.kelvin # CHF calc neeeded

        if water_s.phase == 'Two phases':
            qual = water_s.x
            #rho_s = (1-qual)*water_s.Liquid.rho + qual*water_s.Vapor.rho
            cp_s = (1-qual)*water_s.Liquid.cp + qual*water_s.Vapor.cp
            mu_s = (1-qual)*water_s.Liquid.mu + qual*water_s.Vapor.mu
            k_s = (1-qual)*water_s.Liquid.k + qual*water_s.Vapor.k
            prtl_s = (1-qual)*water_s.Liquid.Prandt + qual*water_s.Vapor.Prandt
        else:
            #rho_s = water_s.rho
            cp_s = water_s.cp
            mu_s = water_s.mu
            k_s = water_s.k
            prtl_s = water_s.Prandt

        cp_s *= unit.kj/unit.kg/unit.K

        ###########################################
        # Heat transfer coefficient on primary side
        ###########################################
        radius_outer = self.helicoil_outer_radius

        rey_p = self.primary_inflow_mass_flowrate * 2*radius_outer / mu_p
        #print('primary Reynolds = ',rey_p)

        sl = 1.0      # tube bundle pitch parallel to flow
        st = 1.5 * sl # tube bundle pitch transverse to flow

        temp_p_w = self.wall_temp_factor_primary * temp_p # wall temperature

        water_p_w = steam_table(T=temp_p_w, P=water_p.P) # primary at wall T, P

        assert water_p_w.phase != 'Two phases' # sanity check

        prtl_w = water_p_w.Prandt

        nusselt_p = self.__mean_nusselt_single_phase(rey_p, prtl_p, prtl_w, st/sl)

        h_p = nusselt_p * k_p / (2*radius_outer)

        #############################################
        # Heat transfer coefficient on secondary side
        #############################################
        radius_inner = self.helicoil_inner_radius

        temp_s_w = self.wall_temp_factor_secondary * temp_p_w
        temp_s_w_F = unit.convert_temperature(temp_s_w, 'K', 'F')

        water_s_sat = steam_table(P=water_s.P, x=0.0)
        temp_s_sat = water_s_sat.T
        temp_s_sat_F = unit.convert_temperature(temp_s_sat, 'K', 'F')

        #print('secondary pressure [bar] = ',water_s.P*unit.mega*unit.pascal/unit.bar)
        #print('primary   pressure [bar] = ',water_p.P*unit.mega*unit.pascal/unit.bar)

        if (temp_s_w_F - temp_s_sat_F) > 0.0: # nucleate boiling
        # Jens and Lottes correlation for subcooled/saturated nucleate boiling
        # 500 <=  P <= 2000 psi
            print('MADE HERE')
            press_s_psia = water_s.P*unit.mega*unit.pascal/unit.psi
            assert 400 <= press_s_psia <= 2000, 'press_s [psi] = %r'%press_s_psia

            q2prime = ( (temp_s_w_F - temp_s_sat_F) * math.exp(press_s_psia/900) / 60 )**4 / 1e6
            q2prime /= unit.Btu/unit.hour/unit.ft**2
            h_s = q2prime/(temp_s_w - temp_s_sat)
        else: # single phase transfer
            rey_s = self.secondary_inflow_mass_flowrate * 2*radius_inner / mu_s
            water_s_w = steam_table(T=temp_s_w, P=water_s.P) # secondary at wall T, P
            assert water_s_w.phase != 'Two phases' # sanity check
            prtl_w = water_s_w.Prandt
            nusselt_s = self.__mean_nusselt_single_phase(rey_s, prtl_s, prtl_w, st/sl)
            h_s = nusselt_s * k_s / (2*radius_inner)

        ###################################################
        # Overall heat transfer
        ###################################################
        # This is based on the secondary side

        # Cross section geometry
        area_outer = math.pi * self.helicoil_outer_radius**2
        area_inner = math.pi * self.helicoil_inner_radius**2
        radius_mean = (self.helicoil_outer_radius+self.helicoil_inner_radius)/2
        area_mean = math.pi * radius_mean**2
        radius_inner = self.helicoil_inner_radius
        radius_outer = self.helicoil_outer_radius
        therm_cond_wall = self.iconel690_k

        fouling = 0.0003 * unit.F*unit.ft**2*unit.hour/unit.Btu

        # Secondary side based heat transfer resistance
        if h_s > 0:
            one_over_U = 1.0/h_p * area_outer/area_inner + \
            (radius_outer-radius_inner)/therm_cond_wall * area_outer/area_mean + \
            fouling + \
            1/h_s
        else:
            one_over_U = 1.0/h_p * area_outer/area_inner + \
            (radius_outer-radius_inner)/therm_cond_wall * area_outer/area_mean + \
            fouling

        # Total area of heat tranfer
        area = 2*math.pi*radius_mean* self.n_helicoil_tubes * self.helicoil_length

        q_p = - area * 1/one_over_U * (temp_p - temp_s)

        return q_p

    def __mean_nusselt_single_phase(self, rey, prtl, prtl_w, st_sl):
        """Mean Nusselt number for turbulent one-phase flow.
           Staggered tube bundle.
           A. Zukauskas 1987,
           Convective Heat Transfer in Cross Flows
           Handbook of Single-Phase Convective Heat Transfer, Chap 6.
           S. Kakac, R. Shah, and W. Aung Eds.
           J. Wiley & Sons, New York 1987

           Parameters
           ----------

           rey: float
               Reynolds number based on diameter
           prtl: float
               Prandtl number
           prtl_w: float
               Prandtl number based on wall temperature.
           st_sl: float
               Ratio of tube pitch transversal to flow to the tube pitch along flow.
        """

        assert 1 <= rey <= 2e6

        if 1 <= rey <= 5e2:
            nusselt_p = 1.04 * rey**0.4 * prtl**0.36 * \
                        (prtl/prtl_w)**0.25
        elif 5e2 < rey <= 1e3:
            nusselt_p = 0.71 * rey**0.5 * prtl**0.36 * \
                        (prtl/prtl_w)**0.25
        elif 1e3 < rey <= 2e5:
            nusselt_p = 0.35 * (st_sl)**0.2 * rey**0.6 * prtl**0.36 * \
                        (prtl/prtl_w)**0.25
        elif 2e5 < rey <= 2e6:
            nusselt_p = 0.031 * (st_sl)**0.2 * rey**0.8 * prtl**0.36 * \
                        (prtl/prtl_w)**0.25
        else:
            assert False

        return nusselt_p<|MERGE_RESOLUTION|>--- conflicted
+++ resolved
@@ -250,13 +250,10 @@
             temp = self.secondary_outflow_phase.get_value('temp', msg_time)
             press = self.secondary_outflow_phase.get_value('pressure', msg_time)
             flowrate = self.secondary_outflow_phase.get_value('flowrate', msg_time)
-            quality = self.secondary_outflow_phase.get_value('quality', msg_time)
             secondary_outflow = dict()
             secondary_outflow['temperature'] = temp
             secondary_outflow['pressure'] = press
             secondary_outflow['mass_flowrate'] = flowrate
-            secondary_outflow['quality'] = quality
-            
 
             self.send((msg_time, secondary_outflow), 'secondary-outflow')
 
@@ -331,16 +328,6 @@
         # primary energy balance
         #-----------------------
 
-<<<<<<< HEAD
-        t_avg = (self.primary_inflow_temp + temp_p)/2
-        assert  20+273.15 <= t_avg <= self.primary_temp_sat
-
-        rho_p = 1/(steam_table._Region1(t_avg, self.primary_inflow_pressure/unit.mega)['v'])
-        cp_p = steam_table._Region1((self.primary_inflow_temp+temp_p)/2,
-                                    self.primary_inflow_pressure/unit.mega)['cp']
-        vol_p = self.primary_volume
-        tau_p = vol_p/(self.primary_inflow_mass_flowrate/rho_p)
-=======
         temp_p_in = self.primary_inflow_temp
 
         press_p = self.primary_inflow_pressure
@@ -349,7 +336,6 @@
 
         assert water_p.phase != 'Two phases'
         assert water_p.phase != 'Vapour'
->>>>>>> 86006b95
 
         rho_p = water_p.rho
         cp_p = water_p.cp * unit.kj/unit.kg/unit.K
@@ -362,24 +348,6 @@
         # secondary energy balance
         #-----------------------
 
-<<<<<<< HEAD
-        #if temp_s > self.secondary_temp_sat:
-        #    rho_s_l = 1/steam_table._Region1(self.secondary_inflow_temp,self.secondary_inflow_pressure/unit.mega)["v"]
-        #    rho_s_v = 1/steam_table._Region4(self.secondary_inflow_pressure/unit.mega,1)["v"]
-        #    rho_s = rho_s_l*(1-self.secondary_outflow_quality) + self.secondary_outflow_quality*rho_s_v
-
-        #    cp_s_l = steam_table._Region1(self.secondary_inflow_temp,self.secondary_inflow_pressure/unit.mega)["cp"]
-        #    cp_s_v = steam_table._Region2(temp_s,self.secondary_inflow_pressure/unit.mega)["cp"]
-        #    cp_s =  (1-self.secondary_outflow_quality)*cp_s_l + self.secondary_outflow_quality*cp_s_v
-
-        #else:
-         #   rho_s = 1/steam_table._Region1((self.secondary_inflow_temp+temp_s)/2,self.secondary_inflow_pressure/unit.mega)["v"]
-         #   cp_s = steam_table._Region1((self.secondary_inflow_temp+temp_s)/2,self.secondary_inflow_pressure/unit.mega)["cp"]
-
-        vol_s = self.secondary_volume
-
-=======
->>>>>>> 86006b95
         temp_s_in = self.secondary_inflow_temp
         #print('secondary inflow T [K] =', temp_s_in)
 
@@ -391,39 +359,19 @@
 
         water_s = steam_table(T=temp_s, P=press_s/unit.mega/unit.pascal)
 
-<<<<<<< HEAD
-        h_v = steam_table._Region4(self.secondary_inflow_pressure/unit.mega, 1)['h']
-        h_l = steam_table._Region4(self.secondary_inflow_pressure/unit.mega, 0)['h']
-        q_vap = (h_v-h_l)*self.secondary_inflow_mass_flowrate
-        h_vap = h_v-h_l
-
-        if spf_energy_heat_s < spf_energy_boil_s: # subcooled
-            self.secondary_outflow_quality = 0.0
-        elif spf_energy_heat_s < spf_energy_boil_s + h_vap: # mixed
-            self.secondary_outflow_quality = 1 - \
-                    (h_vap - (spf_energy_heat_s - spf_energy_boil_s))/h_vap
-            
-=======
         if water_s.phase == 'Two phases':
             qual = water_s.x
             rho_s = (1-qual)*water_s.Liquid.rho + qual*water_s.Vapor.rho
             cp_s = (1-qual)*water_s.Liquid.cp + qual*water_s.Vapor.cp
->>>>>>> 86006b95
         else:
             rho_s = water_s.rho
             cp_s = water_s.cp
 
-<<<<<<< HEAD
-        q_evap = (spf_energy_heat_s - h_vap * self.secondary_outflow_quality)*self.secondary_inflow_mass_flowrate
-
-        
-=======
         cp_s *= unit.kj/unit.kg/unit.K
 
         vol_s = self.secondary_volume
         q_s = self.secondary_inflow_mass_flowrate/rho_s
         tau_s = vol_s/q_s
->>>>>>> 86006b95
 
         #-----------------------
         # calculations
@@ -431,8 +379,7 @@
         heat_sink = self.__heat_sink_rate(water_p, water_s)
 
         f_tmp[0] = - 1/tau_p * (temp_p - temp_p_in) + 1./rho_p/cp_p/vol_p * heat_sink
-        
-        
+
         heat_source = - heat_sink
 
         f_tmp[1] = - 1/tau_s * (temp_s - temp_s_in) + 1./rho_s/cp_s/vol_s * heat_source
