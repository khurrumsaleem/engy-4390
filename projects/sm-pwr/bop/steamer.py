--- conflicted
+++ resolved
@@ -340,20 +340,12 @@
             temp = self.secondary_outflow_phase.get_value('temp', msg_time)
             press = self.secondary_outflow_phase.get_value('pressure', msg_time)
             flowrate = self.secondary_outflow_phase.get_value('flowrate', msg_time)
-<<<<<<< HEAD
-            quality = self.secondary_outflow_phase.get_value('quality', msg_time)
-=======
-
->>>>>>> 41ec08a1
+
             secondary_outflow = dict()
             secondary_outflow['temperature'] = temp
             secondary_outflow['pressure'] = press
             secondary_outflow['mass_flowrate'] = flowrate
-<<<<<<< HEAD
-            secondary_outflow['quality'] = quality
-=======
             secondary_outflow['total_heat_power'] = -self.heat_sink_pwr
->>>>>>> 41ec08a1
 
             self.send((msg_time, secondary_outflow), 'secondary-outflow')
 
