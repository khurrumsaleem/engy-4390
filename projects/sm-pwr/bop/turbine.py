#!/usr/bin/env python
# -*- coding: utf-8 -*-
# This file is part of the Cortix toolkit environment.
# https://cortix.org
"""Cortix module"""

import logging

import iapws.iapws97 as steam_table

import unit

from cortix import Module
from cortix.support.phase_new import PhaseNew as Phase
from cortix import Quantity

class Turbine(Module):
    """Turbine.

    Notes
    -----
    These are the `port` names available in this module to connect to respective
    modules: reactor, turbine.
    See instance attribute `port_names_expected`.

    """

    def __init__(self):
        """Constructor.

        Parameters
        ----------

        """

        super().__init__()

        self.port_names_expected = ['inflow', 'outflow', 'process-heat']

        # General attributes
        self.initial_time = 0.0*unit.second
        self.end_time = 1.0*unit.hour
        self.time_step = 10.0*unit.second

        self.show_time = (False, 10.0*unit.second)

        self.log = logging.getLogger('cortix')
        self.__logit = True # flag indicating when to log

        # Domain attributes

        # Configuration parameters

        self.turbine_efficiency = 0.7784
        # Too low???
        self.vent_pressure = 0.008066866*unit.mega*unit.pascal
        #self.vent_pressure = 1*unit.bar

        self.process_heat_pwr_max = 25*unit.mega*unit.watt

        # Initialization

        self.inflow_temp = 20+273.15 #K
        #self.inflow_pressure = 1.0*unit.bar
        self.inflow_pressure = 34*unit.bar
        self.inflow_mass_flowrate = 67*unit.kg/unit.second
<<<<<<< HEAD
        self.inflow_quality = 0
=======
        self.inflow_total_heat_pwr = 0.0*unit.watt
>>>>>>> 41ec08a1

        self.outflow_temp = 20+272.15 #K
        self.outflow_pressure = self.vent_pressure
        self.outflow_mass_flowrate = 67*unit.kg/unit.second
        self.outflow_quality = 0.0

        self.process_heat_pwr = 0.0*unit.mega*unit.watt

        # Outflow phase history
        quantities = list()

        flowrate = Quantity(name='flowrate',
                            formal_name='q', unit='kg/s',
                            value=self.outflow_mass_flowrate,
                            latex_name=r'$q$',
                            info='Turbine Outflow Mass Flowrate')

        quantities.append(flowrate)

        temp = Quantity(name='temp',
                        formal_name='T', unit='K',
                        value=self.outflow_temp,
                        latex_name=r'$T$',
                        info='Turbine Outflow Temperature')

        quantities.append(temp)

        pressure = Quantity(name='pressure',
                        formal_name='P', unit='Pa',
                        value=self.vent_pressure,
                        latex_name=r'$P$',
                        info='Turbine Outflow Pressure')

        quantities.append(pressure)

        quality = Quantity(name='quality',
                         formal_name='X', unit='',
                         value=self.outflow_quality,
                         latex_name=r'$X$',
                         info='Turbine Exit Steam Quality')

        quantities.append(quality)

        self.outflow_phase = Phase(time_stamp=self.initial_time,
                                   time_unit='s', quantities=quantities)

        # Turbine phase history
        quantities = list()

        power = Quantity(name='power',
                         formal_name='W_s', unit='W$_e$',
                         value=0.0,
                         latex_name=r'$W_s$',
                         info='Turbine Power')

        quantities.append(power)

        process_heat_pwr = Quantity(name='process-heat',
                         formal_name='Q', unit='W',
                         value=0.0,
                         latex_name=r'$\dot{Q}$',
                         info='Turbine Process Heat Power Provided')

        quantities.append(process_heat_pwr)

        rejected_heat_pwr = Quantity(name='rejected-heat',
                         formal_name='Q', unit='W',
                         value=0.0,
                         latex_name=r'$\dot{Q}$',
                         info='Turbine Rejected Heat Power')

        quantities.append(rejected_heat_pwr)

        self.state_phase = Phase(time_stamp=self.initial_time,
                                 time_unit='s', quantities=quantities)

    def run(self, *args):

        # Some logic for logging time stamps
        if self.initial_time + self.time_step > self.end_time:
            self.end_time = self.initial_time + self.time_step

        time = self.initial_time

        print_time = self.initial_time
        print_time_step = self.show_time[1]

        if print_time_step < self.time_step:
            print_time_step = self.time_step

        while time <= self.end_time:

            if self.show_time[0] and \
               (print_time <= time < print_time+print_time_step):

                msg = self.name+'::run():time[m]='+ str(round(time/unit.minute, 1))
                self.log.info(msg)

                self.__logit = True
                print_time += self.show_time[1]

            else:
                self.__logit = False

            # Evolve one time step
            #---------------------
            time = self.__step(time)

            # Communicate information
            #------------------------
            self.__call_ports(time)

    def __call_ports(self, time):


        # Interactions in the inflow port
        #----------------------------------------
        # One way "from" inflow

        # Receive from
        if self.get_port('inflow').connected_port:

            self.send(time, 'inflow')

            (check_time, inflow) = self.recv('inflow')
            assert abs(check_time-time) <= 1e-6

            self.inflow_temp = inflow['temperature']
            self.inflow_pressure = inflow['pressure']
            self.inflow_mass_flowrate = inflow['mass_flowrate']
<<<<<<< HEAD
            self.inflow_quality = inflow['quality']
            
=======
            self.inflow_total_heat_pwr = inflow['total_heat_power']
>>>>>>> 41ec08a1

        # Interactions in the outflow port
        #-----------------------------------------
        # One way "to" outflow

        # Send to
        if self.get_port('outflow').connected_port:

            msg_time = self.recv('outflow')

            temp = self.outflow_phase.get_value('temp', msg_time)
            outflow = dict()
            outflow['temperature'] = temp
            outflow['pressure'] = self.vent_pressure
            outflow['mass_flowrate'] = self.outflow_mass_flowrate

            self.send((msg_time, outflow), 'outflow')

        # Interactions in the process-heat port
        #-----------------------------------------
        # One way "to" process-heat

        # Send to
        if self.get_port('process-heat').connected_port:

            msg_time = self.recv('process-heat')

<<<<<<< HEAD
            power = self.state_phase.get_value('power', msg_time)
            process_heat = dict()
            process_heat['heat'] = power*.01

            self.send((msg_time, process_heat), 'process-heat')
=======
            temp = self.outflow_phase.get_value('temp', msg_time)

            self.process_heat_pwr = min(self.inflow_total_heat_pwr, self.process_heat_pwr_max)

            self.send((msg_time, self.process_heat_pwr), 'process-heat')
>>>>>>> 41ec08a1

    def __step(self, time=0.0):

        # Check for valid intervals
        p_in_min = 6.1121e-4*unit.mega*unit.pascal
        p_in_max = 22.064*unit.mega*unit.pascal
        assert p_in_min <= self.inflow_pressure <= p_in_max

        assert 19+273.15 <= self.inflow_temp <= 800+273.15, 'inflow temp = %r'%self.inflow_temp

        # Get state values
        p_in_MPa = self.inflow_pressure/unit.mega/unit.pascal
        p_out_MPa = self.vent_pressure/unit.mega/unit.pascal
        print(self.inflow_quality, self.inflow_temp)

        # If entering stream is not steam (valve closed scenario)
        if self.inflow_temp < steam_table._TSat_P(p_in_MPa):
            t_runoff = self.inflow_temp
            power = 0
            quality = 0

        else:
            s_out_prime = steam_table._Region2(self.inflow_temp, p_in_MPa)['s']
            h_in = steam_table._Region2(self.inflow_temp, p_in_MPa)['h']
            bubl = steam_table._Region4(p_out_MPa, 0)
            dew = steam_table._Region4(p_out_MPa, 1)
            bubl_entropy = bubl['s']
            dew_entropy = dew['s']
            bubl_enthalpy = bubl['h']
            dew_enthalpy = dew['h']

            # If the ideal runoff is two-phase mixture:
            if bubl_entropy < s_out_prime < dew_entropy:
                quality = (s_out_prime - bubl_entropy) / (dew_entropy - bubl_entropy)
                h_out_prime = bubl_enthalpy + quality * (dew_enthalpy - bubl_enthalpy)

            # If ideal run off is superheated
            elif s_out_prime > dew_entropy:
                t_ideal = steam_table._Backward2_T_Ps(p_out_MPa, s_out_prime)
                h_out_prime = steam_table._Region2(t_ideal, p_out_MPa)['h']
                quality = 1

            # Else ideal run off is subcooled
            else:
                t_ideal = steam_table._Backward1_T_Ps(p_out_MPa, s_out_prime)
                h_out_prime = steam_table._Region1(t_ideal, p_out_MPa)['h']
                quality = 0

            # Calculate the real runoff enthalpy
            w_ideal = h_in - h_out_prime  #on a per mass basis
            assert w_ideal > 0
            w_real = w_ideal * self.turbine_efficiency
            h_out_real = h_in - w_ideal
            assert h_out_real > 0
            if w_real < 0:
                w_real = 0

            # If run off is actually subcooled
            if h_out_real < bubl_enthalpy:
                t_runoff = steam_table._Backward1_T_Ph(p_out_MPa, h_out_real)
                quality = 0  # subcooled liquid

            # If run off is actually superheated
            elif h_out_real > dew_enthalpy:
                t_runoff = steam_table._Backward2_T_Ph(p_out_MPa, h_out_real)
                quality = 1 # superheated steam

            # Else run off is actually in two phase region
            else:
                quality = (h_out_real - bubl_enthalpy)/(dew_enthalpy - bubl_enthalpy)
                t_runoff = steam_table._Region4(p_out_MPa, quality)['T']

            power = self.inflow_mass_flowrate * w_real

        # Update state variables
        turbine_outflow = self.outflow_phase.get_row(time)
        turbine = self.state_phase.get_row(time)

        time += self.time_step

        self.outflow_phase.add_row(time, turbine_outflow)

        self.outflow_phase.set_value('temp', t_runoff, time)
        self.outflow_phase.set_value('flowrate', self.inflow_mass_flowrate, time)
        self.outflow_phase.set_value('quality', quality, time)
        self.outflow_phase.set_value('pressure', self.vent_pressure, time)

        self.state_phase.add_row(time, turbine)

        self.state_phase.set_value('power', power*unit.kilo*unit.watt, time)
        self.state_phase.set_value('process-heat', self.process_heat_pwr, time)
        rejected_heat_pwr = self.inflow_total_heat_pwr - self.process_heat_pwr
        self.state_phase.set_value('rejected-heat', rejected_heat_pwr, time)

        return time<|MERGE_RESOLUTION|>--- conflicted
+++ resolved
@@ -64,11 +64,7 @@
         #self.inflow_pressure = 1.0*unit.bar
         self.inflow_pressure = 34*unit.bar
         self.inflow_mass_flowrate = 67*unit.kg/unit.second
-<<<<<<< HEAD
-        self.inflow_quality = 0
-=======
         self.inflow_total_heat_pwr = 0.0*unit.watt
->>>>>>> 41ec08a1
 
         self.outflow_temp = 20+272.15 #K
         self.outflow_pressure = self.vent_pressure
@@ -199,12 +195,7 @@
             self.inflow_temp = inflow['temperature']
             self.inflow_pressure = inflow['pressure']
             self.inflow_mass_flowrate = inflow['mass_flowrate']
-<<<<<<< HEAD
-            self.inflow_quality = inflow['quality']
-            
-=======
             self.inflow_total_heat_pwr = inflow['total_heat_power']
->>>>>>> 41ec08a1
 
         # Interactions in the outflow port
         #-----------------------------------------
@@ -232,19 +223,11 @@
 
             msg_time = self.recv('process-heat')
 
-<<<<<<< HEAD
-            power = self.state_phase.get_value('power', msg_time)
-            process_heat = dict()
-            process_heat['heat'] = power*.01
-
-            self.send((msg_time, process_heat), 'process-heat')
-=======
             temp = self.outflow_phase.get_value('temp', msg_time)
 
             self.process_heat_pwr = min(self.inflow_total_heat_pwr, self.process_heat_pwr_max)
 
             self.send((msg_time, self.process_heat_pwr), 'process-heat')
->>>>>>> 41ec08a1
 
     def __step(self, time=0.0):
 
@@ -258,7 +241,6 @@
         # Get state values
         p_in_MPa = self.inflow_pressure/unit.mega/unit.pascal
         p_out_MPa = self.vent_pressure/unit.mega/unit.pascal
-        print(self.inflow_quality, self.inflow_temp)
 
         # If entering stream is not steam (valve closed scenario)
         if self.inflow_temp < steam_table._TSat_P(p_in_MPa):
