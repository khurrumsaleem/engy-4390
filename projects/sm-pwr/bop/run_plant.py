--- conflicted
+++ resolved
@@ -23,7 +23,6 @@
     make_run   = True
 
     # Preamble
-
     end_time = 75*unit.minute
     time_step = 1.5*unit.second
     show_time = (True, 5*unit.minute)
@@ -346,64 +345,7 @@
                    y_label=quant.latex_name+r' [M'+quant.unit+']')
         plt.grid()
         plt.savefig('water_heater-rejected-heat.png', dpi=300)
-<<<<<<< HEAD
-        '''
-        # multiplots
-        def mplot2(quant1,quant2,labels, name):
-            y = [i for i in quant1.value]
-            y2 = [i for i in quant2.value]
-            plt.plot(quant1.value.index/60,y, label=labels[0])
-            plt.plot(quant1.value.index/60,y2, label = labels[1])
-            plt.grid(True)
-            plt.legend(loc='upper right')
-            #name.append('.png')
-            plt.savefig(name, dpi=300)
-            return
-        def mplot3(quant1,quant2,quant3,labels, name):
-            y = [i for i in quant1.value]
-            y2 = [i for i in quant2.value]
-            y3 = [i for i in quant3.value]
-            plt.plot(quant1.value.index/60,y, label=labels[0])
-            plt.plot(quant1.value.index/60,y2, label = labels[1])
-            plt.plot(quant1.value.index/60,y3, label = labels[2])
-            plt.grid(True)
-            plt.legend(loc='upper right')
-            #name.append('.png')
-            plt.savefig(name, dpi=300)
-            return
-        def mplot4(quant1,quant2,quant3,quant4,labels, name):
-            y = [i for i in quant1.value]
-            y2 = [i for i in quant2.value]
-            y3 = [i for i in quant3.value]
-            y4 = [i for i in quant4.value]
-            plt.plot(quant1.value.index/60,y, label=labels[0])
-            plt.plot(quant1.value.index/60,y2, label = labels[1])
-            plt.plot(quant1.value.index/60,y3, label = labels[2])
-            plt.plot(quant1.value.index/60,y3, label = labels[3])
-            plt.grid(True)
-            plt.legend(loc='upper right')
-            #name.append('.png')
-            plt.savefig(name, dpi=300)
-            return
-        (quant1, time_unit) = reactor.state_phase.get_quantity_history('fuel-temp')
-        (quant2, time_unit) = reactor.state_phase.get_quantity_history('inlet-temp')
-        (quant3, time_unit) = reactor.coolant_outflow_phase.get_quantity_history('temp')
-        mplot3(quant1,quant2,quant3, ['Fuel-Temp','Inlet-Temp','Outlet-Temp'],'Reactor-Temp-All.jpg')
-        
-        (quant4, time_unit) = reactor.coolant_outflow_phase.get_quantity_history('temp')
-        (quant5, time_unit) = steamer.primary_outflow_phase.get_quantity_history('temp')
-        (quant6, time_unit) = steamer.secondary_inflow_phase.get_quantity_history('temp')
-        (quant7, time_unit) = steamer.secondary_outflow_phase.get_quantity_history('temp')
-        mplot4(quant4,quant5,quant6,quant7,['Primary-in','Primary-out','Secondary-in','Secondary-out'],'Steamer-Temp-All.jpg')                           
-        (quant8, time_unit) = reactor.state_phase.get_quantity_history('power')                                                             
-        (quant9, time_unit) = turbine.state_phase.get_quantity_history('power')
-        (quant0, time_unit) = water_heater.inflow_phase.get_quantity_history('external-heat')
-        mplot3(quant8,quant9,quant0, ['Fuel-Power','Turbine-Power','Water-Heater-External'],'Power-All.jpg')
-        '''                                                                         
-    plant.close()  # Properly shutdow plant
-=======
-
->>>>>>> ce98fbcc
+
 
 if __name__ == '__main__':
     main()