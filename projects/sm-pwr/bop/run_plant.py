--- conflicted
+++ resolved
@@ -23,13 +23,8 @@
     make_run   = True
 
     # Preamble
-<<<<<<< HEAD
-    end_time = 1320*unit.second
-    time_step = 30*unit.second
-=======
     end_time = 1*unit.hour
     time_step = 2.5*unit.second
->>>>>>> 0fadf10a
     show_time = (True, 5*unit.minute)
 
     plant = Cortix(use_mpi=False, splash=True) # System top level
