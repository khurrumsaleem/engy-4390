--- conflicted
+++ resolved
@@ -23,13 +23,8 @@
     make_run   = True
 
     # Preamble
-<<<<<<< HEAD
-    end_time = 8*unit.minute
-    time_step = 2.5*unit.second
-=======
     end_time = 5*unit.minute
     time_step = 0.2*unit.second
->>>>>>> 02a68a87
     show_time = (True, 5*unit.minute)
 
     plant = Cortix(use_mpi=False, splash=True) # System top level
@@ -45,7 +40,7 @@
     reactor.end_time = end_time
     reactor.show_time = show_time
 
-    plant_net.module(reactor)  # Add reactor module to network
+    #plant_net.module(reactor)  # Add reactor module to network
 
     # Steamer
 
@@ -69,7 +64,7 @@
     turbine.end_time = end_time
     turbine.show_time = show_time
 
-    plant_net.module(turbine)  # Add steamer module to network
+    #plant_net.module(turbine)  # Add steamer module to network
 
     '''Condenser'''
 
@@ -97,9 +92,9 @@
 
     # Balance of Plant Network Connectivity
 
-    plant_net.connect([reactor, 'coolant-outflow'], [steamer, 'primary-inflow'])
-    plant_net.connect([steamer, 'primary-outflow'], [reactor, 'coolant-inflow'])
-    plant_net.connect([steamer, 'secondary-outflow'], [turbine, 'inflow'])
+    #plant_net.connect([reactor, 'coolant-outflow'], [steamer, 'primary-inflow'])
+    #plant_net.connect([steamer, 'primary-outflow'], [reactor, 'coolant-inflow'])
+    #plant_net.connect([steamer, 'secondary-outflow'], [turbine, 'inflow'])
     #plant_net.connect([turbine, 'outflow'], [condenser, 'inflow'])
     #plant_net.connect([turbine, 'process-heat'], [water_heater, 'heat'])
     #plant_net.connect([condenser, 'outflow'], [water_heater, 'inflow'])
@@ -213,9 +208,9 @@
 
 
         # Steamer plots
-        steamer = plant_net.modules[1]
+        steamer = plant_net.modules[0]
         #steamer = plant_net.modules[1]
-        print('here')
+
         (quant, time_unit) = steamer.primary_outflow_phase.get_quantity_history('temp')
 
         quant.plot(x_scaling=1/unit.minute, y_shift=273.15, x_label='Time [m]',
