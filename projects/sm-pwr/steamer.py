#!/usr/bin/env python
# -*- coding: utf-8 -*-
# This file is part of the Cortix toolkit environment.
# https://cortix.org
"""Cortix module"""

import logging

import unit

import iapws.iapws97 as steam_table

from cortix import Module
from cortix.support.phase_new import PhaseNew as Phase
from cortix import Quantity

class Steamer(Module):
    """Steam generator.

    Notes
    -----
    These are the `port` names available in this module to connect to respective
    modules: reactor, turbine.
    See instance attribute `port_names_expected`.

    """

    def __init__(self):
        """Constructor.

        Parameters
        ----------

        """

        super().__init__()

        #self.port_names_expected = ['primary-inflow', 'primary-outflow',
        #                            'secondary-inflow', 'secondary-outflow']
        self.port_names_expected = ['primary-inflow', 'primary-outflow',
<<<<<<< HEAD
                                    'secondary-outflow']
        # Units
        unit.kg = unit.kilo*unit.gram
        unit.meter = 1.0
        unit.cm = unit.centi*unit.meter
        unit.second = 1.0
        unit.pascal = 1.0
        unit.joule = 1.0
        unit.kj = unit.kilo*unit.joule
        unit.kelvin = 1.0
        unit.watt = 1.0
=======
                                    'secondary-inflow', 'secondary-outflow']
>>>>>>> 7293e697

        # General attributes
        self.initial_time = 0.0*unit.second
        self.end_time = 1.0*unit.hour
        self.time_step = 10.0*unit.second

        self.show_time = (False, 10.0*unit.second)

        self.log = logging.getLogger('cortix')
        self.__logit = True # flag indicating when to log

        # Domain attributes

        # Configuration parameters

        # Initialization

<<<<<<< HEAD
        self.primary_inflow_pressure = 12.8
        self.primary_inflow_temp = 20 + 273.15
        self.primary_inflow_mass_flowrate = 666

        self.secondary_inflow_pressure = 3.5
=======
        self.primary_inflow_pressure = 1.0*unit.bar
        self.primary_inflow_temp = 20 + 273.15
        self.primary_inflow_mass_flowrate = 0.0

        self.secondary_inflow_pressure = 1.0*unit.bar
>>>>>>> 7293e697
        self.secondary_inflow_temp = 20 + 273.15
        self.secondary_inflow_mass_flowrate = 0.0

        self.primary_outflow_pressure = 1.0*unit.bar
        self.primary_outflow_temp = 20 + 273.15
<<<<<<< HEAD
        self.primary_outflow_mass_flowrate = 666
        self.primary_outflow_pressure = 12.8

        self.secondary_outflow_mass_flowrate = 67
        self.secondary_outflow_temp = 20 + 273.15
        self.secondary_outflow_pressure = 3.4
=======
        self.primary_outflow_mass_flowrate = 0.0

        self.secondary_outflow_pressure = 1.0*unit.bar
        self.secondary_outflow_temp = 20 + 273.15
        self.secondary_outflow_mass_flowrate = 0.0
>>>>>>> 7293e697

        # Primary outflow phase history
        quantities = list()

        temp = Quantity(name='temp',
                        formal_name='T_1', unit='K',
                        value=self.primary_outflow_temp,
                        latex_name=r'$T_1$',
                        info='Primary Outflow Temperature')

        quantities.append(temp)

        self.primary_outflow_phase = Phase(time_stamp=self.initial_time,
                                           time_unit='s', quantities=quantities)

        # Secondary outflow phase history
        quantities = list()

        flowrate = Quantity(name='flowrate',
                            formal_name='q_2', unit='kg/s',
                            value=self.secondary_outflow_mass_flowrate,
                            latex_name=r'$q_2$',
                            info='Secondary Outflow Mass Flowrate')

        quantities.append(flowrate)

        temp = Quantity(name='temp',
                        formal_name='T_2', unit='K',
                        value=self.secondary_outflow_temp,
                        latex_name=r'$T_2$',
                        info='Secondary Outflow Temperature')

        quantities.append(temp)

        press = Quantity(name='pressure',
                         formal_name='P_2', unit='Pa',
                         value=self.secondary_outflow_pressure,
                         latex_name=r'$P_2$',
                         info='Secondary Outflow Pressure')

        quantities.append(press)

        self.secondary_outflow_phase = Phase(time_stamp=self.initial_time,
                                             time_unit='s', quantities=quantities)

    def run(self, *args):

        # Some logic for logging time stamps
        if self.initial_time + self.time_step > self.end_time:
            self.end_time = self.initial_time + self.time_step

        time = self.initial_time

        print_time = self.initial_time
        print_time_step = self.show_time[1]

        if print_time_step < self.time_step:
            print_time_step = self.time_step

        while time <= self.end_time:

            if self.show_time[0] and \
               (print_time <= time < print_time+print_time_step):

                msg = self.name+'::run():time[m]='+ str(round(time/unit.minute, 1))
                self.log.info(msg)

                self.__logit = True
                print_time += self.show_time[1]

            else:
                self.__logit = False

            # Communicate information
            #------------------------
            self.__call_ports(time)

            # Evolve one time step
            #---------------------

            time = self.__step(time)

    def __call_ports(self, time):

        # Interactions in the primary-outflow port
        #-----------------------------------------
        # one way "to" primary-outflow

        # send to
        if self.get_port('primary-outflow').connected_port:

            msg_time = self.recv('primary-outflow')

            temp = self.primary_outflow_phase.get_value('temp', msg_time)
            primary_outflow = dict()
            primary_outflow['temperature'] = temp
            primary_outflow['pressure'] = self.primary_outflow_pressure
            primary_outflow['flowrate'] = self.primary_outflow_mass_flowrate
            self.send((msg_time, primary_outflow), 'primary-outflow')

        # Interactions in the secondary-outflow port
        #-----------------------------------------
        # one way "to" secondary-outflow

        # send to
        if self.get_port('secondary-outflow').connected_port:

            msg_time = self.recv('secondary-outflow')

            temp = self.secondary_outflow_phase.get_value('temp', msg_time)
            press = self.secondary_outflow_phase.get_value('pressure', msg_time)
            flowrate = self.secondary_outflow_phase.get_value('flowrate', msg_time)
            secondary_outflow = dict()
            secondary_outflow['temperature'] = temp
            secondary_outflow['pressure'] = press
            secondary_outflow['mass_flowrate'] = flowrate

            self.send((msg_time, secondary_outflow), 'secondary-outflow')

        # Interactions in the primary-inflow port
        #----------------------------------------
        # one way "from" primary-inflow

        # receive from
#        if self.get_port('primary-inflow').connected_port:
#
#            self.send(time, 'primary-inflow')
#
#            (check_time, primary_inflow) = self.recv('primary-inflow')
#            assert abs(check_time-time) <= 1e-6
#
#            self.primary_inflow_temp = primary_inflow['temperature']
#            self.primary_inflow_pressure = primary_inflow['pressure']
#            self.primary_inflow_mass_flowrate = primary_inflow['mass_flowrate']

        # Interactions in the secondary-inflow port
        #----------------------------------------
        # one way "from" secondary-inflow

        # receive from
        if self.get_port('secondary-inflow').connected_port:

            self.send(time, 'secondary-inflow')

            (check_time, secondary_inflow) = self.recv('secondary-inflow')
            assert abs(check_time-time) <= 1e-6

            self.secondary_inflow_temp = secondary_inflow['temperature']
            self.secondary_inflow_pressure = secondary_inflow['pressure']
            self.secondary_inflow_mass_flowrate = secondary_inflow['temperature']

    def __step(self, time=0.0):

        '''
        p_out_sg = params['pressure_sg_exit']
        t_in_sg = params['t_sg_entrance']
        m_dot_1 = params['coolant_mass_flowrate']
        m_dot_2 = params['mdot_secondary']
        eta_sg = params['sg_efficiency']
        p_primary = params['primary_pressure']
        u_overall = params['heat_transfer_coefficient_garbage']

        #If steady state
        if primary_inflow_temp > 321 + 273.15:
            primary_outflow_temp = 265 + 273.15
            t_exit_sg = 307 + 273.15
            return primary_outflow_temp, t_exit_sg, p_out_sg

        q_pls = u_overall * (primary_inflow_temp - t_in_sg
                             )  #Garbage overall U approximation

        cp_primary = steam_table._Region1((primary_inflow_temp),
                                          p_primary)["cp"]  #Approximated Cp

        primary_outflow_temp = primary_inflow_temp - (
            q_pls /
            (m_dot_1 * cp_primary))  #Temp from Garbage equ. and approxiamted Cp

        cp_primary = steam_table._Region1(
            (primary_outflow_temp + primary_inflow_temp) / 2,
            p_primary)["cp"]  #better Cp

        q_primary = m_dot_1 * (primary_inflow_temp -
                               primary_outflow_temp) * cp_primary  #Better Q

        h_1_sg = steam_table._Region1(148.89 + 273.15, 3.5190841)['h']
        h_2_sg = (eta_sg * q_primary / m_dot_2) + h_1_sg  #Enthalpy balance

        ### Calculations pertaining to SG exiting conditions ###

        bubl = steam_table._Region4(p_out_sg, 0)
        dew = steam_table._Region4(p_out_sg, 1)
        bubl_entropy = bubl['s']
        dew_entropy = dew['s']
        bubl_enthalpy = bubl['h']
        dew_enthalpy = dew['h']

        #if fluid exiting sg is subcooled
        if h_2_sg < bubl_enthalpy:

            t_exit_sg = steam_table._Backward1_T_Ph(p_out_sg, h_2_sg)
            return primary_outflow_temp, t_exit_sg, p_out_sg

        # if fluid exiting sg is superheated
        if h_2_sg > dew_enthalpy:

            t_exit_sg = steam_table._Backward2_T_Ph(p_out_sg, h_2_sg)

            return primary_outflow_temp, t_exit_sg, p_out_sg
        # else fluid is two phase
        t_exit_sg = steam_table._TSat_P(p_out_sg)

        #return primary_outflow_temp, t_exit_sg, p_out_sg
        '''

        # temporary to get ports tested

        primary_outflow = self.primary_outflow_phase.get_row(time)
        secondary_outflow = self.secondary_outflow_phase.get_row(time)

        time += self.time_step

        self.primary_outflow_phase.add_row(time, primary_outflow)
        self.secondary_outflow_phase.add_row(time, secondary_outflow)

        return time<|MERGE_RESOLUTION|>--- conflicted
+++ resolved
@@ -35,24 +35,8 @@
 
         super().__init__()
 
-        #self.port_names_expected = ['primary-inflow', 'primary-outflow',
-        #                            'secondary-inflow', 'secondary-outflow']
         self.port_names_expected = ['primary-inflow', 'primary-outflow',
-<<<<<<< HEAD
-                                    'secondary-outflow']
-        # Units
-        unit.kg = unit.kilo*unit.gram
-        unit.meter = 1.0
-        unit.cm = unit.centi*unit.meter
-        unit.second = 1.0
-        unit.pascal = 1.0
-        unit.joule = 1.0
-        unit.kj = unit.kilo*unit.joule
-        unit.kelvin = 1.0
-        unit.watt = 1.0
-=======
                                     'secondary-inflow', 'secondary-outflow']
->>>>>>> 7293e697
 
         # General attributes
         self.initial_time = 0.0*unit.second
@@ -70,38 +54,21 @@
 
         # Initialization
 
-<<<<<<< HEAD
-        self.primary_inflow_pressure = 12.8
-        self.primary_inflow_temp = 20 + 273.15
-        self.primary_inflow_mass_flowrate = 666
-
-        self.secondary_inflow_pressure = 3.5
-=======
         self.primary_inflow_pressure = 1.0*unit.bar
         self.primary_inflow_temp = 20 + 273.15
         self.primary_inflow_mass_flowrate = 0.0
 
         self.secondary_inflow_pressure = 1.0*unit.bar
->>>>>>> 7293e697
         self.secondary_inflow_temp = 20 + 273.15
         self.secondary_inflow_mass_flowrate = 0.0
 
         self.primary_outflow_pressure = 1.0*unit.bar
         self.primary_outflow_temp = 20 + 273.15
-<<<<<<< HEAD
-        self.primary_outflow_mass_flowrate = 666
-        self.primary_outflow_pressure = 12.8
-
-        self.secondary_outflow_mass_flowrate = 67
-        self.secondary_outflow_temp = 20 + 273.15
-        self.secondary_outflow_pressure = 3.4
-=======
         self.primary_outflow_mass_flowrate = 0.0
 
         self.secondary_outflow_pressure = 1.0*unit.bar
         self.secondary_outflow_temp = 20 + 273.15
         self.secondary_outflow_mass_flowrate = 0.0
->>>>>>> 7293e697
 
         # Primary outflow phase history
         quantities = list()
@@ -226,16 +193,16 @@
         # one way "from" primary-inflow
 
         # receive from
-#        if self.get_port('primary-inflow').connected_port:
-#
-#            self.send(time, 'primary-inflow')
-#
-#            (check_time, primary_inflow) = self.recv('primary-inflow')
-#            assert abs(check_time-time) <= 1e-6
-#
-#            self.primary_inflow_temp = primary_inflow['temperature']
-#            self.primary_inflow_pressure = primary_inflow['pressure']
-#            self.primary_inflow_mass_flowrate = primary_inflow['mass_flowrate']
+        if self.get_port('primary-inflow').connected_port:
+
+            self.send(time, 'primary-inflow')
+
+            (check_time, primary_inflow) = self.recv('primary-inflow')
+            assert abs(check_time-time) <= 1e-6
+
+            primary_inflow['temperature'] = self.primary_inflow_temp
+            primary_inflow['pressure'] = self.primary_inflow_pressure
+            primary_inflow['mass_flowrate'] = self.primary_inflow_mass_flowrate
 
         # Interactions in the secondary-inflow port
         #----------------------------------------
