#!/usr/bin/env python
# -*- coding: utf-8 -*-
# This file is part of the Cortix toolkit environment.
# https://cortix.org
"""Cortix module"""

import logging

import unit

import iapws.iapws97 as steam_table

from cortix import Module
from cortix.support.phase_new import PhaseNew as Phase
from cortix import Quantity

class Steamer(Module):
    """Steam generator.

    Notes
    -----
    These are the `port` names available in this module to connect to respective
    modules: reactor, turbine.
    See instance attribute `port_names_expected`.

    """

    def __init__(self):
        """Constructor.

        Parameters
        ----------

        """

        super().__init__()

        self.port_names_expected = ['primary-inflow', 'primary-outflow',
                                    'secondary-inflow', 'secondary-outflow']

        # General attributes
        self.initial_time = 0.0*unit.second
        self.end_time = 1.0*unit.hour
        self.time_step = 10.0*unit.second

        self.show_time = (False, 10.0*unit.second)

        self.log = logging.getLogger('cortix')
        self.__logit = True # flag indicating when to log

        # Domain attributes

        # Configuration parameters

        # Initialization
<<<<<<< HEAD

        self.primary_inflow_pressure = 1.0*unit.bar
        self.primary_inflow_temp = 20 + 273.15
        self.primary_inflow_mass_flowrate = 0.0

        self.secondary_inflow_pressure = 1.0*unit.bar
        self.secondary_inflow_temp = 20 + 273.15
=======
        self.NTU = 3.76
        self.effectiveness = 0.949
        self.c_min = 1110.5 #kJ/K
        self.c_hot = 3729.7 #kJ/K
        self.real_cp_secondary =   4.2980 #kJ/kg-K
        

        self.primary_inflow_pressure = 12.8
        self.primary_inflow_temp = 0.0
        self.primary_inflow_mass_flowrate = 0.0

        self.secondary_inflow_pressure = 3.4
        self.secondary_inflow_temp = 0.0
>>>>>>> daf7da94
        self.secondary_inflow_mass_flowrate = 0.0

        self.primary_outflow_pressure = 1.0*unit.bar
        self.primary_outflow_temp = 20 + 273.15
        self.primary_outflow_mass_flowrate = 0.0
<<<<<<< HEAD
=======
        self.primary_outflow_pressure = 12.8
>>>>>>> daf7da94

        self.secondary_outflow_pressure = 1.0*unit.bar
        self.secondary_outflow_temp = 20 + 273.15
<<<<<<< HEAD
        self.secondary_outflow_mass_flowrate = 0.0
=======
        self.secondary_outflow_pressure = 3.4
>>>>>>> daf7da94

        # Primary outflow phase history
        quantities = list()

        temp = Quantity(name='temp',
                        formal_name='T_1', unit='K',
                        value=self.primary_outflow_temp,
                        latex_name=r'$T_1$',
                        info='Primary Outflow Temperature')

        quantities.append(temp)

        self.primary_outflow_phase = Phase(time_stamp=self.initial_time,
                                           time_unit='s', quantities=quantities)

        # Secondary outflow phase history
        quantities = list()

        flowrate = Quantity(name='flowrate',
                            formal_name='q_2', unit='kg/s',
                            value=self.secondary_outflow_mass_flowrate,
                            latex_name=r'$q_2$',
                            info='Secondary Outflow Mass Flowrate')

        quantities.append(flowrate)

        temp = Quantity(name='temp',
                        formal_name='T_2', unit='K',
                        value=self.secondary_outflow_temp,
                        latex_name=r'$T_2$',
                        info='Secondary Outflow Temperature')

        quantities.append(temp)

        press = Quantity(name='pressure',
                         formal_name='P_2', unit='Pa',
                         value=self.secondary_outflow_pressure,
                         latex_name=r'$P_2$',
                         info='Secondary Outflow Pressure')

        quantities.append(press)

        self.secondary_outflow_phase = Phase(time_stamp=self.initial_time,
                                             time_unit='s', quantities=quantities)

    def run(self, *args):

        # Some logic for logging time stamps
        if self.initial_time + self.time_step > self.end_time:
            self.end_time = self.initial_time + self.time_step

        time = self.initial_time

        print_time = self.initial_time
        print_time_step = self.show_time[1]

        if print_time_step < self.time_step:
            print_time_step = self.time_step

        while time <= self.end_time:

            if self.show_time[0] and \
               (print_time <= time < print_time+print_time_step):

                msg = self.name+'::run():time[m]='+ str(round(time/unit.minute, 1))
                self.log.info(msg)

                self.__logit = True
                print_time += self.show_time[1]

            else:
                self.__logit = False

            # Communicate information
            #------------------------
            self.__call_ports(time)

            # Evolve one time step
            #---------------------

            time = self.__step(time)

    def __call_ports(self, time):

        # Interactions in the primary-outflow port
        #-----------------------------------------
        # one way "to" primary-outflow

        # send to
        if self.get_port('primary-outflow').connected_port:

            msg_time = self.recv('primary-outflow')

            temp = self.primary_outflow_phase.get_value('temp', msg_time)
            primary_outflow = dict()
            primary_outflow['temperature'] = temp
            primary_outflow['pressure'] = self.primary_outflow_pressure
            primary_outflow['flowrate'] = self.primary_outflow_mass_flowrate
            self.send((msg_time, primary_outflow), 'primary-outflow')

        # Interactions in the secondary-outflow port
        #-----------------------------------------
        # one way "to" secondary-outflow

        # send to
        if self.get_port('secondary-outflow').connected_port:

            msg_time = self.recv('secondary-outflow')

            temp = self.secondary_outflow_phase.get_value('temp', msg_time)
            press = self.secondary_outflow_phase.get_value('pressure', msg_time)
            flowrate = self.secondary_outflow_phase.get_value('flowrate', msg_time)
            secondary_outflow = dict()
            secondary_outflow['temperature'] = temp
            secondary_outflow['pressure'] = press
            secondary_outflow['mass_flowrate'] = flowrate

            self.send((msg_time, secondary_outflow), 'secondary-outflow')

        # Interactions in the primary-inflow port
        #----------------------------------------
        # one way "from" primary-inflow

        # receive from
        if self.get_port('primary-inflow').connected_port:

            self.send(time, 'primary-inflow')

            (check_time, primary_inflow) = self.recv('primary-inflow')
            assert abs(check_time-time) <= 1e-6

            primary_inflow['temperature'] = self.primary_inflow_temp
            primary_inflow['pressure'] = self.primary_inflow_pressure
            primary_inflow['mass_flowrate'] = self.primary_inflow_mass_flowrate

        # Interactions in the secondary-inflow port
        #----------------------------------------
        # one way "from" secondary-inflow

        # receive from
        if self.get_port('secondary-inflow').connected_port:

            self.send(time, 'secondary-inflow')

            (check_time, secondary_inflow) = self.recv('secondary-inflow')
            assert abs(check_time-time) <= 1e-6

            self.secondary_inflow_temp = secondary_inflow['temperature']
            self.secondary_inflow_pressure = secondary_inflow['pressure']
            self.secondary_inflow_mass_flowrate = secondary_inflow['temperature']

    def __step(self, time=0.0):
       
        p_1 = self.primary_inflow_pressure
        p_2 = self.secondary_outflow_pressure
        m_dot_1 = self.primary_inflow_mass_flowrate
        m_dot_2 = self.secondary_inflow_mass_flowrate
        t_h_i = self.primary_inflow_temp
        t_c_i = self.secondary_inflow_temp
        c_min = self.c_min
        NTU = self.NTU
        eta = self.effectiveness
        c_hot = self.c_h
        cp_2 = self.real_cp_secondary
        #Calculations
        
        q = eta*c_min*(t_h_i-t_c_i)
        
        t_h_o = t_h_i - (q/c_hot)
        t_c_o = t_c_i + (q/c_min)
        
        q_s = c_min*(t_c_o - t_c_i) 
        
        
        #if no vaporization
        if q_s < 27068.8:
            
            t_exit = q_s/(cp_2*m_dot_2) + t_c_i
        
        #if some vaporization
        elif q_s < 145350.6:
            
            t_exit = 516
        
        #if complete vaporization - calculate gas tenperautre with cp function
        else:
            
            q_heat_steam = q_s - 145350.6
            delta_h = q_heat_steam/m_dot_2
            
            a = 3.470
            b =  1.45*10e-3
            c = (delta_h*18.02/8.314) + a*516 + b*(516**2)
            coeff = [b,a,-c]
            roots = np.roots(coeff)
            
            if roots[0] > 0:
                
                t_exit = roots[0]
                
            else:
                
                t_exit = roots[1]
                
           
            
            
       
        
       
        

        # temporary to get ports tested

        primary_outflow = self.primary_outflow_phase.get_row(time)
        secondary_outflow = self.secondary_outflow_phase.get_row(time)
<<<<<<< HEAD

        time += self.time_step

        self.primary_outflow_phase.add_row(time, primary_outflow)
        self.secondary_outflow_phase.add_row(time, secondary_outflow)
=======
        
        time += self.time_step

        self.primary_outflow_phase.add_row(time, primary_outflow)
        self.primary_outflow_phase.set_value('temp', t_h_o)
        self.primary_outflow_phase.set_value('flowrate', m_dot_1)
        elf.primary_outflow_phase.set_value('pressure', p_1)
        
        
        
        self.secondary_outflow_phase.add_row(time, secondary_outflow)
        self.secondary_outflow_phase.set_value('temp', t_exit)
        self.secondary_outflow_phase.set_value('flowrate', m_dot_2)
        self.secondary_outflow_phase.set_value('pressure', p_2)
        
        
>>>>>>> daf7da94

        return time<|MERGE_RESOLUTION|>--- conflicted
+++ resolved
@@ -6,7 +6,10 @@
 
 import logging
 
-import unit
+import math
+from scipy.integrate import odeint
+import scipy.constants as unit
+import numpy as np
 
 import iapws.iapws97 as steam_table
 
@@ -38,6 +41,17 @@
         self.port_names_expected = ['primary-inflow', 'primary-outflow',
                                     'secondary-inflow', 'secondary-outflow']
 
+        # Units
+        unit.kg = unit.kilo*unit.gram
+        unit.meter = 1.0
+        unit.cm = unit.centi*unit.meter
+        unit.second = 1.0
+        unit.pascal = 1.0
+        unit.joule = 1.0
+        unit.kj = unit.kilo*unit.joule
+        unit.kelvin = 1.0
+        unit.watt = 1.0
+
         # General attributes
         self.initial_time = 0.0*unit.second
         self.end_time = 1.0*unit.hour
@@ -53,15 +67,6 @@
         # Configuration parameters
 
         # Initialization
-<<<<<<< HEAD
-
-        self.primary_inflow_pressure = 1.0*unit.bar
-        self.primary_inflow_temp = 20 + 273.15
-        self.primary_inflow_mass_flowrate = 0.0
-
-        self.secondary_inflow_pressure = 1.0*unit.bar
-        self.secondary_inflow_temp = 20 + 273.15
-=======
         self.NTU = 3.76
         self.effectiveness = 0.949
         self.c_min = 1110.5 #kJ/K
@@ -75,24 +80,15 @@
 
         self.secondary_inflow_pressure = 3.4
         self.secondary_inflow_temp = 0.0
->>>>>>> daf7da94
         self.secondary_inflow_mass_flowrate = 0.0
 
-        self.primary_outflow_pressure = 1.0*unit.bar
         self.primary_outflow_temp = 20 + 273.15
         self.primary_outflow_mass_flowrate = 0.0
-<<<<<<< HEAD
-=======
         self.primary_outflow_pressure = 12.8
->>>>>>> daf7da94
-
-        self.secondary_outflow_pressure = 1.0*unit.bar
+
+        self.secondary_outflow_mass_flowrate = 0.0
         self.secondary_outflow_temp = 20 + 273.15
-<<<<<<< HEAD
-        self.secondary_outflow_mass_flowrate = 0.0
-=======
         self.secondary_outflow_pressure = 3.4
->>>>>>> daf7da94
 
         # Primary outflow phase history
         quantities = list()
@@ -208,7 +204,7 @@
             secondary_outflow = dict()
             secondary_outflow['temperature'] = temp
             secondary_outflow['pressure'] = press
-            secondary_outflow['mass_flowrate'] = flowrate
+            secondary_outflow['flowrate'] = flowrate
 
             self.send((msg_time, secondary_outflow), 'secondary-outflow')
 
@@ -309,13 +305,6 @@
 
         primary_outflow = self.primary_outflow_phase.get_row(time)
         secondary_outflow = self.secondary_outflow_phase.get_row(time)
-<<<<<<< HEAD
-
-        time += self.time_step
-
-        self.primary_outflow_phase.add_row(time, primary_outflow)
-        self.secondary_outflow_phase.add_row(time, secondary_outflow)
-=======
         
         time += self.time_step
 
@@ -332,6 +321,5 @@
         self.secondary_outflow_phase.set_value('pressure', p_2)
         
         
->>>>>>> daf7da94
 
         return time