--- conflicted
+++ resolved
@@ -77,13 +77,8 @@
     Notes
     -----
     These are the `port` names available in this module to connect to respective
-<<<<<<< HEAD
     modules: Filtration/Decantation.
-=======
-    module: DecantationFiltration
->>>>>>> 5a08ecbf
     See instance attribute `port_names_expected`.
-
     """
 
     def __init__(self):
@@ -96,13 +91,10 @@
 
         super().__init__()
 
-<<<<<<< HEAD
-        self.port_names_expected = ['pre-leach-product', 'acid-leach-product','pre-leach-feed','acid-leach-feed']
-=======
+
         self.port_names_expected = ['pre-leach-feed', 'acid-leach-feed',
                                     'pre-leach-product', 'acid-leach-product']
->>>>>>> 5a08ecbf
-
+        
         # General attributes
         self.initial_time = 0.0*unit.second
         self.end_time = 1.0*unit.hour
@@ -523,13 +515,7 @@
 
     def __call_ports(self, time):
 
-<<<<<<< HEAD
-        # Interactions in the pre-leach port
-=======
         # Interactions in the pre-leach-feed port
-        #----------------------------------------
-        # One way "from" pre-leach-feed port
-
         # Receive from
         if self.get_port('pre-leach-feed').connected_port:
 
@@ -545,31 +531,9 @@
             '''
 
         # Interactions in the acid-leach-feed port
->>>>>>> 5a08ecbf
         #----------------------------------------
         # One way "from" acid-leach-feed port
 
-<<<<<<< HEAD
-        # Send pre-leach to Decantation Module
-        if self.get_port('pre-leach-out').connected_port:
-
-            self.send(time, 'pre-leach-out')
-
-            (check_time, preleach_output_phase) = self.recv('pre-leach-out')
-            assert abs(check_time-time) <= 1e-6
-
-            #Insert data from phase history
-        # Send pre-leach to Decantation Module
-        if self.get_port('acid-leach-out').connected_port:
-
-            self.send(time, 'pre-leach-out')
-
-            (check_time, preleach_output_phase) = self.recv('pre-leach-out')
-            assert abs(check_time-time) <= 1e-6
-
-            #Insert data from phase history
-        #Send acid-leach to Decantation module
-=======
         # Receive from
         if self.get_port('acid-leach-feed').connected_port:
 
@@ -625,7 +589,6 @@
             '''
 
             self.send((msg_time, raffinate), 'acid-leach-product')
->>>>>>> 5a08ecbf
 
     def __step(self, time=0.0):
         """Stepping Decantation-Filtration in time
