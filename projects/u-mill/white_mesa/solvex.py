#!/usr/bin/env python
# -*- coding: utf-8 -*-
# This file is part of the Cortix toolkit environment.
# https://cortix.org
"""
Cortix Module
This module is a model of the Solvent Extraction process in the White Mesa Uranium Milling Plant

   Stripping Feed
(from Precipitation)
            |             |
            |             |  Extraction Feed (from Decantation-Filtration)
            |             |
            V             v
           |----------------|
           |    Solvent     |--------> Raffinate Stream (to Decantation-Filtration)
           |   Extraction   |
           |                |
           |   Scrubbing    |
           |                |<-------- Organic Feed (internal)
           |   Stripping    |<-------- Scrub Stream (internal)
           |________________|
                   |
                   |
                   |
                   v
                 Product (Precipitation feed)

 NB. Extraction Feed (from decantation-filtration) goes to solvent extraction
 NB. Stripping Feed (from precipitation) goes to Stripping
 NB. Product Stream goes to Precipitation


   + Solvent Extraction
      0.1M Alamine 336 (TOA)
      Dilutent is Kerosene modified with 5% Isodecanol
      Aqueous/Organic = 3.0

   + Scrubbing

   + Stripping

   Source of info:
      https://www-pub.iaea.org/MTCD/Publications/PDF/trs359_web.pdf
"""

import logging

import math
from scipy.integrate import odeint
import numpy as np

from cortix import Module
from cortix.support.phase_new import PhaseNew as Phase
from cortix import Quantity
from cortix import Species

import unit

class Solvex(Module):
    """Solvent Extraction system.

    Notes
    -----
    These are the `port` names available in this module to connect to respective
    modules: Decantation_Filtration, Precipitation.
    See instance attribute `port_names_expected`.

    """

    def __init__(self):
        """Constructor.

        Parameters
        ----------

        """

        super().__init__()

        self.port_names_expected = ['extraction-feed', 'stripping-feed',
                                    'product', 'raffinate']

        # General attributes
        self.initial_time = 0.0*unit.second
        self.end_time = 1.0*unit.hour
        self.time_step = 10.0*unit.second

        self.show_time = (False, 10.0*unit.second)
        self.save = True

        self.log = logging.getLogger('cortix')
        self.__logit = True # flag indicating when to log

        # Domain attributes

        # Configuration parameters
        '''
        self.discard_tau_recording_before = 2*unit.minute
        self.heat_transfer_area = 1665.57*unit.meter**2

        self.helicoil_outer_radius = 16/2*unit.milli*unit.meter
        self.helicoil_tube_wall = 0.9*unit.milli*unit.meter
        self.helicoil_inner_radius = self.helicoil_outer_radius - self.helicoil_tube_wall
        self.helicoil_length = 22.3*unit.meter
        self.n_helicoil_tubes = 1380

        self.wall_temp_delta_primary = 1.5*unit.K
        self.wall_temp_delta_secondary = 1.5*unit.K

        self.iconel690_k = 12.1*unit.watt/unit.meter/unit.kelvin

        self.helix_to_cylinder = 1./.928

        self.secondary_volume = math.pi * self.helicoil_inner_radius**2 * \
                                self.helicoil_length * self.n_helicoil_tubes *\
                                self.helix_to_cylinder

        self.primary_volume = 0.5 * self.secondary_volume

        # Ratio of the tube bundle pithc transverse to flow to parallel to flow
        self.tube_bundle_pitch_ratio = 1.5  # st/sl
        '''

        # Initialization

        self.extraction_feed_mass_flowrate = 1.0 * unit.liter/unit.minute

        # Derived quantities
        '''
        self.rho_p = 0.0
        self.rey_p = 0.0
        self.nusselt_p = 0.0

        self.nusselt_s = 0.0

        self.heat_sink_pwr = 0.0
        '''

        #***************************************************************************************
        # E X T R A C T I O N
        #***************************************************************************************

        # Extraction Feed Phase History (internal state/external)
        quantities = list()
        species = list()  # Is it proper to rest the species list too?

        feed_mass_flowrate = Quantity(name='mass_flowrate',
                                      formal_name='mdot', unit='kg/s',
                                      value=self.extraction_feed_mass_flowrate,
                                      latex_name=r'$\dot{m}_4$',
                                      info='Extraction Feed Mass Flowrate')
        quantities.append(feed_mass_flowrate)

        uo2so434minus_feed = Species(name='UO2-(SO4)3^4-',formula_name='UO2(SO4)3^4-(a)',
                           atoms=['U','2*O','3*S','12*O'],
                           info='UO2-(SO4)3^4-')
        species.append(uo2so434minus_feed)

        h2o_feed = Species(name='H2O',formula_name='H2O(a)',
                           atoms=['2*H','O'],
                           info='H2O')
        species.append(h2o_feed)

        u6_aqu = Species( name='U-VI',formula_name='UO2^2+(a)',
                atoms=['U','2*O'],
                info='UO2$^{2+}$')
        species.append(u6_aqu)

        h2so4_feed = Species(name='H2-SO4',formula_name='H2SO4(a)',
                           atoms=['2*H','S','4*O'],
                           info='H2-SO4')
        species.append(h2so4_feed)

        hPlus_aqu = Species( name='H+',formula_name='H^+(a)',
                atoms=['H'],
                info='H$^+$')
        species.append(hPlus_aqu)
<<<<<<< HEAD
        
        toaso4 = Species(name='C24H51N-SO4',formula_name='C24H51NSO4(org)',
=======

        toaso4 = Species(name='C24H51NSO4',formula_name='C24H51NSO4(org)',
>>>>>>> 5a08ecbf
                         atoms=['24*C','51*H','N','S','4*O'],
                         info='C24H51N-SO4')
        species.append(toaso4)
<<<<<<< HEAD
        
        toauo2so43 = Species(name='C24H51N-UO2-(SO4)3',
                             formula_name='C24H51NUO2(SO4)3(org)',
=======

        toauo2so43 = Species(name='C24H51NUO2SO43',
                             formula_name='C24H51NUO2SO43(org)',
>>>>>>> 5a08ecbf
                             atoms=['24*C','51*H','N','U','3*S','14*O'],
                             info='C24H51N-UO2-(SO4)3')
        species.append(toauo2so43)

        self.extraction_feed_phase = Phase(time_stamp=self.initial_time,
                                           time_unit='s', quantities=quantities, species=species)

        # Extraction Raffinate Phase History (internal state/external)
        quantities = list()
        species = list()  # Is it proper to rest the species list too?

        feed_mass_flowrate = Quantity(name='mass_flowrate',
                                      formal_name='mdot', unit='kg/s',
                                      value=self.extraction_feed_mass_flowrate,
                                      latex_name=r'$\dot{m}_4$',
                                      info='Extraction Raffinate Mass Flowrate')
        quantities.append(feed_mass_flowrate)

        uo2so434minus_feed = Species(name='UO2-(SO4)3^4-',formula_name='UO2(SO4)3^4-(a)',
                           atoms=['U','2*O','3*S','12*O'],
                           info='UO2-(SO4)3^4-')
        species.append(uo2so434minus_feed)

        h2o_feed = Species(name='H2O',formula_name='H2O(aq)',
                           atoms=['2*H','O'],
                           info='H2O')
        species.append(h2o_feed)

        u6_aqu = Species( name='U-VI',formula_name='UO2^2+(a)',
                atoms=['U','2*O'],
                info='UO2$^{2+}$')
        species.append(u6_aqu)

        h2so4_feed = Species(name='H2SO4',formula_name='H2SO4(a)',
                           atoms=['2*H','S','4*O'],
                           info='H2SO4')
        species.append(h2so4_feed)

        hPlus_aqu = Species( name='H+',formula_name='H^+(a)',
                atoms=['H'],
                info='H$^+$')
        species.append(hPlus_aqu)


        self.extraction_raffinate_phase = Phase(time_stamp=self.initial_time,
                                                time_unit='s', quantities=quantities, species=species)

        #***************************************************************************************
        # S T R I P P I N G
        #***************************************************************************************

        # Stripping Feed Phase History (internal state/external)
        quantities = list()
        species = list()  # Is it proper to rest the species list too?

        feed_mass_flowrate = Quantity(name='mass_flowrate',
                                      formal_name='mdot', unit='kg/s',
                                      value=self.extraction_feed_mass_flowrate,
                                      latex_name=r'$\dot{m}_4$',
                                      info='Stripping Feed Mass Flowrate')
        quantities.append(feed_mass_flowrate)

        uo2so434minus_feed = Species(name='UO2-(SO4)3^4-',formula_name='UO2(SO4)3^4-(a)',
                           atoms=['U','2*O','3*S','12*O'],
                           info='UO2-(SO4)3^4-')
        species.append(uo2so434minus_feed)

        h2o_feed = Species(name='H2O',formula_name='H2O(aq)',
                           atoms=['2*H','O'],
                           info='H2O')
        species.append(h2o_feed)

        u6_aqu = Species( name='U-VI',formula_name='UO2^2+(a)',
                atoms=['U','2*O'],
                info='UO2$^{2+}$')
        species.append(u6_aqu)

        h2so4_feed = Species(name='H2SO4',formula_name='H2SO4(a)',
                           atoms=['2*H','S','4*O'],
                           info='H2SO4')
        species.append(h2so4_feed)

        hPlus_aqu = Species( name='H+',formula_name='H^+(a)',
                atoms=['H'],
                info='H$^+$')
        species.append(hPlus_aqu)

        self.stripping_feed_phase = Phase(time_stamp=self.initial_time,
                                          time_unit='s', quantities=quantities, species=species)

        # Stripping Product Phase History (internal state/external)
        quantities = list()
        species = list()  # Is it proper to rest the species list too?

        feed_mass_flowrate = Quantity(name='mass_flowrate',
                                      formal_name='mdot', unit='kg/s',
                                      value=self.extraction_feed_mass_flowrate,
                                      latex_name=r'$\dot{m}_4$',
                                      info='Stripping Product Mass Flowrate')
        quantities.append(feed_mass_flowrate)

        uo2so434minus_feed = Species(name='UO2-(SO4)3^4-',formula_name='UO2(SO4)3^4-(a)',
                           atoms=['U','2*O','3*S','12*O'],
                           info='UO2-(SO4)3^4-')
        species.append(uo2so434minus_feed)

        h2o_feed = Species(name='H2O',formula_name='H2O(aq)',
                           atoms=['2*H','O'],
                           info='H2O')
        species.append(h2o_feed)

        u6_aqu = Species( name='U-VI',formula_name='UO2^2+(a)',
                atoms=['U','2*O'],
                info='UO2$^{2+}$')
        species.append(u6_aqu)

        h2so4_feed = Species(name='H2SO4',formula_name='H2SO4(a)',
                           atoms=['2*H','S','4*O'],
                           info='H2SO4')
        species.append(h2so4_feed)

        hPlus_aqu = Species( name='H+',formula_name='H^+(a)',
                atoms=['H'],
                info='H$^+$')
        species.append(hPlus_aqu)

        self.stripping_product_phase = Phase(time_stamp=self.initial_time,
                                             time_unit='s', quantities=quantities, species=species)

        #***************************************************************************************
        # S T A T E  P H A S E
        #***************************************************************************************

        '''
        quantities = list()

        tau_p = Quantity(name='tau_p',
                        formal_name='Tau_p', unit='s',
                        value=0.0,
                        latex_name=r'$\tau_{p}$',
                        info='Steamer Primary Residence Time')

        quantities.append(tau_p)

        tau_s = Quantity(name='tau_s',
                        formal_name='Tau_s', unit='s',
                        value=0.0,
                        latex_name=r'$\tau_{s}$',
                        info='Steamer Secondary Residence Time')

        quantities.append(tau_s)

        heatflux = Quantity(name='heatflux',
                        formal_name="q''", unit='W/m$^2$',
                        value=0.0,
                        latex_name=r"$q''$",
                        info='Steamer Heat Flux')

        quantities.append(heatflux)

        nusselt_p = Quantity(name='nusselt_p',
                        formal_name='Nu_p', unit='',
                        value=0.0,
                        latex_name=r'$Nu_p$',
                        info='Steamer Primary Nusselt Number')

        quantities.append(nusselt_p)

        nusselt_s = Quantity(name='nusselt_s',
                        formal_name='Nu_s', unit='',
                        value=0.0,
                        latex_name=r'$Nu_s$',
                        info='Steamer Secondary Nusselt Number')

        quantities.append(nusselt_s)

        self.state_phase = Phase(time_stamp=self.initial_time,
                                 time_unit='s', quantities=quantities)
        '''

    def run(self, *args):

        # Some logic for logging time stamps
        if self.initial_time + self.time_step > self.end_time:
            self.end_time = self.initial_time + self.time_step

        time = self.initial_time

        print_time = self.initial_time
        print_time_step = self.show_time[1]

        if print_time_step < self.time_step:
            print_time_step = self.time_step

        while time <= self.end_time:

            if self.show_time[0] and \
               (print_time <= time < print_time+print_time_step):

                msg = self.name+'::run():time[m]='+ str(round(time/unit.minute, 1))
                self.log.info(msg)

                self.__logit = True
                print_time += self.show_time[1]

            else:
                self.__logit = False

            # Evolve one time step
            #---------------------

            time = self.__step(time)

            # Communicate information
            #------------------------
            self.__call_ports(time)

        self.end_time = time # correct the final time if needed

    def __call_ports(self, time):

        # Interactions in the uranium-inflow port
        #----------------------------------------
        # One way "from" extraction-feed

        # Receive from
        if self.get_port('extraction-feed').connected_port:

            self.send(time, 'extraction-feed')

            (check_time, extraction_feed) = self.recv('extraction-feed')
            assert abs(check_time-time) <= 1e-6

            '''
            self.primary_inflow_temp = primary_inflow['temperature']
            self.primary_ressure = primary_inflow['pressure']
            self.primary_mass_flowrate = primary_inflow['mass_flowrate']
            '''

        # Interactions in the secondary-inflow port
        #----------------------------------------
        # One way "from" stripping-feed

        # Receive from
        if self.get_port('stripping-feed').connected_port:

            self.send(time, 'stripping-feed')

            (check_time, stripping_feed) = self.recv('striping-feed')
            assert abs(check_time-time) <= 1e-6

            '''
            self.secondary_inflow_temp = secondary_inflow['temperature']
            self.secondary_pressure = secondary_inflow['pressure']
            self.secondary_mass_flowrate = secondary_inflow['mass_flowrate']
            '''

        # Interactions in the primary-outflow port
        #-----------------------------------------
        # One way "to" product

        # Send to
        if self.get_port('product').connected_port:

            msg_time = self.recv('product')

            temp = self.stripping_product_phase.get_value('temp', msg_time)

            product = dict()
            '''
            product['temperature'] = temp
            product['pressure'] = self.primary_pressure
            product['mass_flowrate'] = self.primary_mass_flowrate
            product['quality'] = 0.0
            '''

            self.send((msg_time, product), 'product')

        # Interactions in the secondary-outflow port
        #-----------------------------------------
        # One way "to" raffinate

        # Send to
        if self.get_port('raffinate').connected_port:

            msg_time = self.recv('raffinate')

            temp = self.extraction_raffinate_phase.get_value('temp', msg_time)

            raffinate = dict()
            '''
            raffinate['temperature'] = temp
            raffinate['pressure'] = press
            raffinate['mass_flowrate'] = flowrate
            raffinate['total_heat_power'] = -self.heat_sink_pwr
            '''

            self.send((msg_time, raffinate), 'raffinate')

    def __step(self, time=0.0):
        """Stepping Decantation-Filtration in time
        """

        '''
        # Get state values
        u_0 = self.__get_state_vector(time)

        t_interval_sec = np.linspace(time, time+self.time_step, num=2)

        max_n_steps_per_time_step = 1500 # max number of nonlinear algebraic solver
                                         # iterations per time step

        (u_vec_hist, info_dict) = odeint(self.__f_vec, u_0, t_interval_sec,
                                         rtol=1e-7, atol=1e-8,
                                         mxstep=max_n_steps_per_time_step,
                                         full_output=True, tfirst=False)

        assert info_dict['message'] == 'Integration successful.', info_dict['message']

        u_vec = u_vec_hist[1, :]  # solution vector at final time step

        temp_p = u_vec[0] # primary outflow temp
        temp_s = u_vec[1] # secondary outflow temp

        # Update phases
        primary_outflow = self.primary_outflow_phase.get_row(time)
        secondary_inflow = self.secondary_inflow_phase.get_row(time)
        secondary_outflow = self.secondary_outflow_phase.get_row(time)
        steamer = self.state_phase.get_row(time)
        '''

        time += self.time_step

        '''
        self.primary_outflow_phase.add_row(time, primary_outflow)
        self.primary_outflow_phase.set_value('temp', temp_p, time)
        self.primary_outflow_phase.set_value('flowrate', self.primary_mass_flowrate, time)

        self.secondary_inflow_phase.add_row(time, secondary_inflow)
        self.secondary_inflow_phase.set_value('temp', self.secondary_inflow_temp, time)
        self.secondary_inflow_phase.set_value('flowrate', self.secondary_mass_flowrate, time)

        self.secondary_outflow_phase.add_row(time, secondary_outflow)
        self.secondary_outflow_phase.set_value('temp', temp_s, time)
        self.secondary_outflow_phase.set_value('flowrate', self.secondary_mass_flowrate, time)
        self.secondary_outflow_phase.set_value('pressure', self.secondary_pressure, time)
        self.secondary_outflow_phase.set_value('quality', self.secondary_outflow_quality, time)

        self.state_phase.add_row(time, steamer)

        # Primary residence time
        self.state_phase.set_value('tau_p', self.tau_p, time)

        # Secondary residence time
        self.state_phase.set_value('tau_s', self.tau_s, time)

        # Heat flux and Nusselt number
        heatflux = -self.heat_sink_pwr/self.heat_transfer_area
        self.state_phase.set_value('heatflux', heatflux, time)

        self.state_phase.set_value('nusselt_p', self.nusselt_p, time)

        self.state_phase.set_value('nusselt_s', self.nusselt_s, time)
        '''

        return time<|MERGE_RESOLUTION|>--- conflicted
+++ resolved
@@ -176,25 +176,14 @@
                 atoms=['H'],
                 info='H$^+$')
         species.append(hPlus_aqu)
-<<<<<<< HEAD
         
         toaso4 = Species(name='C24H51N-SO4',formula_name='C24H51NSO4(org)',
-=======
-
-        toaso4 = Species(name='C24H51NSO4',formula_name='C24H51NSO4(org)',
->>>>>>> 5a08ecbf
                          atoms=['24*C','51*H','N','S','4*O'],
                          info='C24H51N-SO4')
         species.append(toaso4)
-<<<<<<< HEAD
-        
+ 
         toauo2so43 = Species(name='C24H51N-UO2-(SO4)3',
                              formula_name='C24H51NUO2(SO4)3(org)',
-=======
-
-        toauo2so43 = Species(name='C24H51NUO2SO43',
-                             formula_name='C24H51NUO2SO43(org)',
->>>>>>> 5a08ecbf
                              atoms=['24*C','51*H','N','U','3*S','14*O'],
                              info='C24H51N-UO2-(SO4)3')
         species.append(toauo2so43)
