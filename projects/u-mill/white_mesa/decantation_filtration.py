#!/usr/bin/env python
# -*- coding: utf-8 -*-
# This file is part of the Cortix toolkit environment.
# https://cortix.org
"""Cortix Module.
   Decantation/Filtration process in the White Mesa Uranium Milling Plant.


          Acid-Leach Feed
                |            |
                |            | Pre-Leach Feed
                |            |
                v            v
 STD         |-----------------|
 underflow   |                 |
    <--------|   Decantation   |<-------- Wash water (internal)
             |                 |
    <--------|   Filtration    |
 CCD         |                 |
 overflow    |_________________|<-------- Raffinate Feed
                  |       |
                  |       |
                  |       |
                  v       v
               Filtrate  Slurry Waste (TBD)

 NB. STD underflow goes to acid leaching
 NB. CCD overflow goes to pre-leaching
 NB. Filtrate goes to solvent extraction


   + Decantation:
     1) Single-Tank Decantation  (STD)
       - volume of thickener:                3402.33 m^3
       -

     2) Counter-Current Decantation Bank (CCD)
       - # of thickeners:                    7
       - volume per thickener:               339.29 m^3
       - wash water volumetric flowrate:     1067 gallons/min(@ S.S.) or 2.5(feed flow rate)
       - feed mass fraction of solids:       100000 ppm
       - wash water mass fraction of solids: 500 ppm
       - overflow mass fraction of solids:   100 ppm
       - underflow mass fraction of solids:  99000 ppm
       - wash water ratio (R):               2.5

   + Filtration:

<<<<<<< HEAD
<<<<<<< HEAD
   Source of info:
   https://www.911metallurgist.com/blog/uranium-extraction-process
=======
   Source of info: 
>>>>>>> main
=======
   Source of info:
>>>>>>> 0a3e17a3
"""

import logging

import math
from scipy.integrate import odeint
import numpy as np

from cortix import Module
from cortix.support.phase_new import PhaseNew as Phase
from cortix import Quantity
from cortix import Species

import unit

class DecantationFiltration(Module):
    """Decantation-filtration system.

    Notes
    -----
    These are the `port` names available in this module to connect to respective
    modules: Leaching, Solvex
    See instance attribute `port_names_expected`.

    """

    def __init__(self):
        """Constructor.

        Parameters
        ----------

        """

        super().__init__()

        self.port_names_expected = ['pre-leach-feed', 'acid-leach-feed', 'raffinate-feed',
                                    'filtrate']

        # General attributes
        self.initial_time = 0.0*unit.second
        self.end_time = 1.0*unit.hour
        self.time_step = 10.0*unit.second

        self.show_time = (False, 10.0*unit.second)
        self.save = True

        self.log = logging.getLogger('cortix')
        self.__logit = True # flag indicating when to log

        # Domain attributes

        # Configuration parameters
        self.thickener_volume = 0.988 * unit.meter**3
        self.wash_water_vol_flowrate = 1067 * unit.gallon/unit.minute
        self.decantation_relaxation_time = 20 * unit.minute

        # Initialization

        # Decantation
        self.decantation_preleach_feed_mass_flowrate = 1.0 * unit.liter/unit.minute
        self.decantation_preleach_feed_mass_density = 7.8 * unit.kg/unit.liter
        self.decantation_preleach_feed_solids_massfrac = 100 * unit.ppm

        self.decantation_acidleach_feed_mass_flowrate = 1.0 * unit.liter/unit.minute
        self.decantation_acidleach_feed_mass_density = 7.8 * unit.kg/unit.liter
        self.decantation_acidleach_feed_solids_massfrac = 100 * unit.ppm

        self.decantation_raffinate_feed_mass_flowrate = 1.0 * unit.liter/unit.minute
        self.decantation_raffinate_feed_mass_density = 7.8 * unit.kg/unit.liter
        self.decantation_raffinate_feed_solids_massfrac = 100 * unit.ppm

        self.decantation_underflow_mass_flowrate = 1.0 * unit.liter/unit.minute
        self.decantation_underflow_solids_massfrac = 100 * unit.ppm

        self.decantation_overflow_mass_flowrate = 1.0 * unit.liter/unit.minute
        self.decantation_overflow_solids_massfrac = 100 * unit.ppm

        # Filtration
        self.filtration_slurry_mass_flowrate = 1.0 * unit.liter/unit.minute
        self.filtration_slurry_solids_massfrac = 100 * unit.ppm

        self.filtration_filtrate_mass_flowrate = 1.0 * unit.liter/unit.minute
        self.filtration_filtrate_solids_massfrac = 100 * unit.ppm

        # Derived quantities
        # self.xxxx

        #***************************************************************************************
        # D E C A N T A T I O N
        #***************************************************************************************

        # Decantation Pre-Leach Feed Phase History (from Leaching module port)
        quantities = list()
        species = list()

        feed_mass_flowrate = Quantity(name='mass_flowrate',
                        formal_name='mdot', unit='kg/s',
                        value=self.decantation_preleach_feed_mass_flowrate,
                        latex_name=r'$\dot{m}$',
                        info='Decantation Feed Mass Flowrate')
        quantities.append(feed_mass_flowrate)

        feed_mass_density = Quantity(name='mass_density',
                        formal_name='rho', unit='kg/m^3',
                        value=self.decantation_preleach_feed_mass_density,
                        latex_name=r'$\rho$',
                        info='Decantation Pre-Leach Feed Mass Density')
        quantities.append(feed_mass_density)

        feed_solids_massfrac = Quantity(name='solids_massfrac',
                        formal_name='solids_massfrac', unit='ppm',
                        value=self.decantation_preleach_feed_solids_massfrac,
                        latex_name=r'$C_1$',
                        info='Decantation Pre-Leach Feed Solids Mass Fraction')

        quantities.append(feed_solids_massfrac)

        uo2so434minus_feed = Species(name='UO2-(SO4)3^4-',formula_name='UO2(SO4)3^4-(aq)',
                           atoms=['U','2*O','3*S','12*O'],
                           info='UO2-(SO4)3^4-')
        species.append(uo2so434minus_feed)

        h2o_feed = Species(name='H2O',formula_name='H2O(aq)',
                           atoms=['2*H','O'],
                           info='H2O')
        species.append(h2o_feed)

        h2so4_feed = Species(name='H2SO4',formula_name='H2SO4(aq)',
                           atoms=['2*H','S','4*O'],
                           info='H2SO4')
        species.append(h2so4_feed)

        iron_feed = Species(name='Fe', formula_name='Fe(s)',
                           atoms=['Fe'],
                           info='Fe')
        species.append(iron_feed)

        copper_feed = Species(name='Cu', formula_name='Cu(s)',
                           atoms=['Cu'],
                           info='Cu')
        species.append(copper_feed)

        gold_feed = Species(name='Au', formula_name='Au(s)',
                           atoms=['Au'],
                           info='Au')
        species.append(gold_feed)

        self.decantation_preleach_feed_phase = Phase(time_stamp=self.initial_time,
                                            time_unit='s', quantities=quantities, species=species)

        # Decantation Acid-Leach Feed Phase History (from Leaching module port)
        quantities = list()
        species = list()

        feed_mass_flowrate = Quantity(name='mass_flowrate',
                        formal_name='mdot', unit='kg/s',
                        value=self.decantation_acidleach_feed_mass_flowrate,
                        latex_name=r'$\dot{m}$',
                        info='Decantation Feed Mass Flowrate')
        quantities.append(feed_mass_flowrate)

        feed_mass_density = Quantity(name='mass_density',
                        formal_name='rho', unit='kg/m^3',
                        value=self.decantation_acidleach_feed_mass_density,
                        latex_name=r'$\rho$',
                        info='Decantation Acid-Leach Feed Mass Density')
        quantities.append(feed_mass_density)

        feed_solids_massfrac = Quantity(name='solids_massfrac',
                        formal_name='solids_massfrac', unit='ppm',
                        value=self.decantation_acidleach_feed_solids_massfrac,
                        latex_name=r'$C_1$',
                        info='Decantation Acid-Leach Feed Solids Mass Fraction')

        quantities.append(feed_solids_massfrac)

        uo2so434minus_feed = Species(name='UO2-(SO4)3^4-',formula_name='UO2(SO4)3^4-(aq)',
                           atoms=['U','2*O','3*S','12*O'],
                           info='UO2-(SO4)3^4-')
        species.append(uo2so434minus_feed)

        h2o_feed = Species(name='H2O',formula_name='H2O(aq)',
                           atoms=['2*H','O'],
                           info='H2O')
        species.append(h2o_feed)

        h2so4_feed = Species(name='H2SO4',formula_name='H2SO4(aq)',
                           atoms=['2*H','S','4*O'],
                           info='H2SO4')
        species.append(h2so4_feed)

        iron_feed = Species(name='Fe', formula_name='Fe(s)',
                           atoms=['Fe'],
                           info='Fe')
        species.append(iron_feed)

        copper_feed = Species(name='Cu', formula_name='Cu(s)',
                           atoms=['Cu'],
                           info='Cu')
        species.append(copper_feed)

        gold_feed = Species(name='Au', formula_name='Au(s)',
                           atoms=['Au'],
                           info='Au')
        species.append(gold_feed)

        self.decantation_acidleach_feed_phase = Phase(time_stamp=self.initial_time,
                                            time_unit='s', quantities=quantities, species=species)

        # Decantation Raffinate Feed Phase History (from Leaching module port)
        quantities = list()
        species = list()

        feed_mass_flowrate = Quantity(name='mass_flowrate',
                        formal_name='mdot', unit='kg/s',
                        value=self.decantation_raffinate_feed_mass_flowrate,
                        latex_name=r'$\dot{m}$',
                        info='Decantation Feed Mass Flowrate')
        quantities.append(feed_mass_flowrate)

        feed_mass_density = Quantity(name='mass_density',
                        formal_name='rho', unit='kg/m^3',
                        value=self.decantation_raffinate_feed_mass_density,
                        latex_name=r'$\rho$',
                        info='Decantation Raffinate Feed Mass Density')
        quantities.append(feed_mass_density)

        uo2so434minus_feed = Species(name='UO2-(SO4)3^4-',formula_name='UO2(SO4)3^4-(aq)',
                           atoms=['U','2*O','3*S','12*O'],
                           info='UO2-(SO4)3^4-')
        species.append(uo2so434minus_feed)

        h2o_feed = Species(name='H2O',formula_name='H2O(aq)',
                           atoms=['2*H','O'],
                           info='H2O')
        species.append(h2o_feed)

        h2so4_feed = Species(name='H2SO4',formula_name='H2SO4(aq)',
                           atoms=['2*H','S','4*O'],
                           info='H2SO4')
        species.append(h2so4_feed)

        iron_feed = Species(name='Fe', formula_name='Fe(s)',
                           atoms=['Fe'],
                           info='Fe')
        species.append(iron_feed)

        copper_feed = Species(name='Cu', formula_name='Cu(s)',
                           atoms=['Cu'],
                           info='Cu')
        species.append(copper_feed)

        gold_feed = Species(name='Au', formula_name='Au(s)',
                           atoms=['Au'],
                           info='Au')
        species.append(gold_feed)

        self.decantation_raffinate_feed_phase = Phase(time_stamp=self.initial_time,
                                            time_unit='s', quantities=quantities, species=species)

        # Decantation Underflow Phase History (internal state/external)
        quantities = list()
        species = list()  # Is it proper to rest the species list too?

        underflow_mass_flowrate = Quantity(name='mass_flowrate',
                                       formal_name='mdot', unit='kg/s',
                                       value=self.decantation_underflow_mass_flowrate,
                                       latex_name=r'$\dot{m}_4$',
                                       info='Decantation Underflow Mass Flowrate')
        quantities.append(underflow_mass_flowrate)

        underflow_solids_massfrac = Quantity(name='solids_massfrac',
                        formal_name='solids_massfrac', unit='ppm',
                        value=self.decantation_underflow_solids_massfrac,
                        latex_name=r'$C_1$',
                        info='Decantation Underflow Solids Mass Fraction')

        quantities.append(underflow_solids_massfrac)

        uo2so434minus_underflow = Species(name='UO2-(SO4)3^4-',formula_name='UO2(SO4)3^4-(aq)',
                           atoms=['U','2*O','3*S','12*O'],
                           info='UO2-(SO4)3^4-')
        species.append(uo2so434minus_underflow)

        h2o_underflow = Species(name='H2O',formula_name='H2O(aq)',
                           atoms=['2*H','O'],
                           info='H2O')
        species.append(h2o_underflow)

        h2so4_underflow = Species(name='H2SO4',formula_name='H2SO4(aq)',
                           atoms=['2*H','S','4*O'],
                           info='H2SO4')
        species.append(h2so4_underflow)

        iron_underflow = Species(name='Fe', formula_name='Fe(s)',
                           atoms=['Fe'],
                           info='Fe')
        species.append(iron_underflow)

        copper_underflow = Species(name='Cu', formula_name='Cu(s)',
                           atoms=['Cu'],
                           info='Cu')
        species.append(copper_underflow)

        gold_underflow = Species(name='Au', formula_name='Au(s)',
                           atoms=['Au'],
                           info='Au')
        species.append(gold_underflow)

        self.decantation_underflow_phase = Phase(time_stamp=self.initial_time,
                                                 time_unit='s', quantities=quantities, species=species)

        # Decantation Overflow Phase History (internal state)
        quantities = list()
        species = list()

        overflow_mass_flowrate = Quantity(name='mass_flowrate',
                        formal_name='mdot', unit='kg/s',
                        value=self.decantation_overflow_mass_flowrate,
                        latex_name=r'$\dot{m}_1$',
                        info='Decantation Overflow Mass Flowrate')
        quantities.append(overflow_mass_flowrate)

        overflow_solids_massfrac = Quantity(name='solids_massfrac',
                        formal_name='solids_massfrac', unit='ppm',
                        value=self.decantation_overflow_solids_massfrac,
                        latex_name=r'$C_1$',
                        info='Decantation Overflow Solids Mass Fraction')

        quantities.append(overflow_solids_massfrac)

        uo2so434minus_overflow = Species(name='UO2-(SO4)3^4-',formula_name='UO2(SO4)3^4-(aq)',
                           atoms=['U','2*O','3*S','12*O'],
                           info='UO2-(SO4)3^4-')
        species.append(uo2so434minus_overflow)

        h2o_overflow = Species(name='H2O',formula_name='H2O(aq)',
                           atoms=['2*H','O'],
                           info='H2O')
        species.append(h2o_overflow)

        h2so4_overflow = Species(name='H2SO4',formula_name='H2SO4(aq)',
                           atoms=['2*H','S','4*O'],
                           info='H2SO4')
        species.append(h2so4_overflow)

        iron_overflow = Species(name='Fe', formula_name='Fe(s)',
                           atoms=['Fe'],
                           info='Fe')
        species.append(iron_overflow)

        copper_overflow = Species(name='Cu', formula_name='Cu(s)',
                           atoms=['Cu'],
                           info='Cu')
        species.append(copper_overflow)

        gold_overflow = Species(name='Au', formula_name='Au(s)',
                           atoms=['Au'],
                           info='Au')
        species.append(gold_overflow)

        self.decantation_overflow_phase = Phase(time_stamp=self.initial_time,
                                                time_unit='s', quantities=quantities, species=species)


        #***************************************************************************************
        # F I L T R A T I O N
        #***************************************************************************************

        # Filtration Slurry Phase History (internal state/external)
        quantities = list()
        species = list()  # Is it proper to rest the species list too?

        slurry_mass_flowrate = Quantity(name='mass_flowrate',
                                       formal_name='mdot', unit='kg/s',
                                       value=self.filtration_slurry_mass_flowrate,
                                       latex_name=r'$\dot{m}_4$',
                                       info='Filtration Slurry Mass Flowrate')
        quantities.append(slurry_mass_flowrate)

        slurry_solids_massfrac = Quantity(name='solids_massfrac',
                        formal_name='solids_massfrac', unit='ppm',
                        value=self.filtration_slurry_solids_massfrac,
                        latex_name=r'$C_1$',
                        info='Filtration Slurry Solids Mass Fraction')

        quantities.append(slurry_solids_massfrac)

        uo2so434minus_slurry = Species(name='UO2-(SO4)3^4-',formula_name='UO2(SO4)3^4-(aq)',
                           atoms=['U','2*O','3*S','12*O'],
                           info='UO2-(SO4)3^4-')
        species.append(uo2so434minus_slurry)

        h2o_slurry = Species(name='H2O',formula_name='H2O(aq)',
                           atoms=['2*H','O'],
                           info='H2O')
        species.append(h2o_slurry)

        h2so4_slurry = Species(name='H2SO4',formula_name='H2SO4(aq)',
                           atoms=['2*H','S','4*O'],
                           info='H2SO4')
        species.append(h2so4_slurry)

        iron_slurry = Species(name='Fe', formula_name='Fe(s)',
                           atoms=['Fe'],
                           info='Fe')
        species.append(iron_slurry)

        copper_slurry = Species(name='Cu', formula_name='Cu(s)',
                           atoms=['Cu'],
                           info='Cu')
        species.append(copper_slurry)

        gold_slurry = Species(name='Au', formula_name='Au(s)',
                           atoms=['Au'],
                           info='Au')
        species.append(gold_slurry)

        self.filtration_slurry_phase = Phase(time_stamp=self.initial_time,
                                  time_unit='s', quantities=quantities, species=species)

        # Filtration Filtrate Phase History (internal state/external)
        quantities = list()
        species = list()  # Is it proper to rest the species list too?

        filtrate_mass_flowrate = Quantity(name='mass_flowrate',
                                       formal_name='mdot', unit='kg/s',
                                       value=self.filtration_filtrate_mass_flowrate,
                                       latex_name=r'$\dot{m}_4$',
                                       info='Filtration Filtrate Mass Flowrate')
        quantities.append(filtrate_mass_flowrate)

        filtrate_solids_massfrac = Quantity(name='solids_massfrac',
                        formal_name='solids_massfrac', unit='ppm',
                        value=self.filtration_filtrate_solids_massfrac,
                        latex_name=r'$C_1$',
                        info='Filtration Filtrate Solids Mass Fraction')

        quantities.append(filtrate_solids_massfrac)

        uo2so434minus_filtrate = Species(name='UO2-(SO4)3^4-',formula_name='UO2(SO4)3^4-(aq)',
                           atoms=['U','2*O','3*S','12*O'],
                           info='UO2-(SO4)3^4-')
        species.append(uo2so434minus_filtrate)

        h2o_filtrate = Species(name='H2O',formula_name='H2O(aq)',
                           atoms=['2*H','O'],
                           info='H2O')
        species.append(h2o_filtrate)

        h2so4_filtrate = Species(name='H2SO4',formula_name='H2SO4(aq)',
                           atoms=['2*H','S','4*O'],
                           info='H2SO4')
        species.append(h2so4_filtrate)

        iron_filtrate = Species(name='Fe', formula_name='Fe(s)',
                           atoms=['Fe'],
                           info='Fe')
        species.append(iron_filtrate)

        copper_filtrate = Species(name='Cu', formula_name='Cu(s)',
                           atoms=['Cu'],
                           info='Cu')
        species.append(copper_filtrate)

        gold_filtrate = Species(name='Au', formula_name='Au(s)',
                           atoms=['Au'],
                           info='Au')
        species.append(gold_filtrate)

        self.filtration_filtrate_phase = Phase(time_stamp=self.initial_time,
                                  time_unit='s', quantities=quantities, species=species)

        #***************************************************************************************
        # S T A T E  P H A S E
        #***************************************************************************************

    def run(self, *args):

        # Some logic for logging time stamps
        if self.initial_time + self.time_step > self.end_time:
            self.end_time = self.initial_time + self.time_step

        time = self.initial_time

        print_time = self.initial_time
        print_time_step = self.show_time[1]

        if print_time_step < self.time_step:
            print_time_step = self.time_step

        while time <= self.end_time:

            if self.show_time[0] and \
               (print_time <= time < print_time+print_time_step):

                msg = self.name+'::run():time[m]='+ str(round(time/unit.minute, 1))
                self.log.info(msg)

                self.__logit = True
                print_time += self.show_time[1]

            else:
                self.__logit = False

            # Evolve one time step
            #---------------------

            time = self.__step(time)

            # Communicate information
            #------------------------

            self.__call_ports(time)

        self.end_time = time # correct the final time if needed

    def __call_ports(self, time):

        # Interactions in the feed port
        #------------------------------
        # One way "from" feed port

        # Receive from
        if self.get_port('pre-leach-feed').connected_port:

            self.send(time, 'pre-leach-feed')

            (check_time, feed_phase) = self.recv('pre-leach-feed')
            assert abs(check_time-time) <= 1e-6

            # insert data from feed_phase into decantation_feed_phase history

        # Interactions in the filtrate port
        #----------------------------------
        # One way "to" filtrate port

        # Send to
        if self.get_port('filtrate').connected_port:

            msg_time = self.recv('filtrate')

            '''
            temp = self.primary_outflow_phase.get_value('temp', msg_time)
            primary_outflow = dict()
            primary_outflow['temperature'] = temp
            primary_outflow['pressure'] = self.primary_pressure
            primary_outflow['mass_flowrate'] = self.primary_mass_flowrate
            primary_outflow['quality'] = 0.0
            '''
            # extract filtration_filtrate_phase data at msg_time to send 

            self.send((msg_time, self.filtration_filtrate_phase), 'filtrate')

    def __step(self, time=0.0):
        """Stepping Decantation-Filtration in time
        """

        '''
        # Get state values
        u_0 = self.__get_state_vector(time)

        t_interval_sec = np.linspace(time, time+self.time_step, num=2)

        max_n_steps_per_time_step = 1500 # max number of nonlinear algebraic solver
                                         # iterations per time step

        (u_vec_hist, info_dict) = odeint(self.__f_vec, u_0, t_interval_sec,
                                         rtol=1e-7, atol=1e-8,
                                         mxstep=max_n_steps_per_time_step,
                                         full_output=True, tfirst=False)

        assert info_dict['message'] == 'Integration successful.', info_dict['message']

        u_vec = u_vec_hist[1, :]  # solution vector at final time step

        temp_p = u_vec[0] # primary outflow temp
        temp_s = u_vec[1] # secondary outflow temp

        # Update phases
        primary_outflow = self.primary_outflow_phase.get_row(time)
        secondary_inflow = self.secondary_inflow_phase.get_row(time)
        secondary_outflow = self.secondary_outflow_phase.get_row(time)
        steamer = self.state_phase.get_row(time)
        '''

        time += self.time_step

        '''
        self.primary_outflow_phase.add_row(time, primary_outflow)
        self.primary_outflow_phase.set_value('temp', temp_p, time)
        self.primary_outflow_phase.set_value('flowrate', self.primary_mass_flowrate, time)

        self.secondary_inflow_phase.add_row(time, secondary_inflow)
        self.secondary_inflow_phase.set_value('temp', self.secondary_inflow_temp, time)
        self.secondary_inflow_phase.set_value('flowrate', self.secondary_mass_flowrate, time)

        self.secondary_outflow_phase.add_row(time, secondary_outflow)
        self.secondary_outflow_phase.set_value('temp', temp_s, time)
        self.secondary_outflow_phase.set_value('flowrate', self.secondary_mass_flowrate, time)
        self.secondary_outflow_phase.set_value('pressure', self.secondary_pressure, time)
        self.secondary_outflow_phase.set_value('quality', self.secondary_outflow_quality, time)

        self.state_phase.add_row(time, steamer)

        # Primary residence time
        self.state_phase.set_value('tau_p', self.tau_p, time)

        # Secondary residence time
        self.state_phase.set_value('tau_s', self.tau_s, time)

        # Heat flux and Nusselt number
        heatflux = -self.heat_sink_pwr/self.heat_transfer_area
        self.state_phase.set_value('heatflux', heatflux, time)

        self.state_phase.set_value('nusselt_p', self.nusselt_p, time)

        self.state_phase.set_value('nusselt_s', self.nusselt_s, time)
        '''

        return time
<|MERGE_RESOLUTION|>--- conflicted
+++ resolved
@@ -46,17 +46,10 @@
 
    + Filtration:
 
-<<<<<<< HEAD
-<<<<<<< HEAD
+
    Source of info:
    https://www.911metallurgist.com/blog/uranium-extraction-process
-=======
-   Source of info: 
->>>>>>> main
-=======
-   Source of info:
->>>>>>> 0a3e17a3
-"""
+
 
 import logging
 
