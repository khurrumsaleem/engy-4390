{
 "cells": [
  {
   "cell_type": "markdown",
   "metadata": {},
   "source": [
    "**Engy-4390** Nuclear Systems Design and Analysis, UMass Lowell, Chem. Eng. Nuclear Program Fall 2023\n",
    "\n",
    "# Uranium Mill Network Dynamics Simulation Report\n",
    "$  \n",
    "  \\newcommand{\\Amtrx}{\\boldsymbol{\\mathsf{A}}}\n",
    "  \\newcommand{\\Bmtrx}{\\boldsymbol{\\mathsf{B}}}\n",
    "  \\newcommand{\\Mmtrx}{\\boldsymbol{\\mathsf{M}}}\n",
    "  \\newcommand{\\Imtrx}{\\boldsymbol{\\mathsf{I}}}\n",
    "  \\newcommand{\\Pmtrx}{\\boldsymbol{\\mathsf{P}}}\n",
    "  \\newcommand{\\Lmtrx}{\\boldsymbol{\\mathsf{L}}}\n",
    "  \\newcommand{\\Umtrx}{\\boldsymbol{\\mathsf{U}}}\n",
    "  \\newcommand{\\Smtrx}{\\boldsymbol{\\mathsf{S}}}\n",
    "  \\newcommand{\\xvec}{\\boldsymbol{\\mathsf{x}}}\n",
    "  \\newcommand{\\uvar}{\\boldsymbol{u}}\n",
    "  \\newcommand{\\fvar}{\\boldsymbol{f}}\n",
    "  \\newcommand{\\avec}{\\boldsymbol{\\mathsf{a}}}\n",
    "  \\newcommand{\\bvec}{\\boldsymbol{\\mathsf{b}}}\n",
    "  \\newcommand{\\cvec}{\\boldsymbol{\\mathsf{c}}}\n",
    "  \\newcommand{\\rvec}{\\boldsymbol{\\mathsf{r}}}\n",
    "  \\newcommand{\\mvec}{\\boldsymbol{\\mathsf{m}}}\n",
    "  \\newcommand{\\gvec}{\\boldsymbol{\\mathsf{g}}}\n",
    "  \\newcommand{\\zerovec}{\\boldsymbol{\\mathsf{0}}}\n",
    "  \\newcommand{\\norm}[1]{\\bigl\\lVert{#1}\\bigr\\rVert}\n",
    "  \\newcommand{\\transpose}[1]{{#1}^\\top}\n",
    "  \\DeclareMathOperator{\\rank}{rank}\n",
    "  \\newcommand{\\Power}{\\mathcal{P}}\n",
    "$"
   ]
  },
  {
   "cell_type": "markdown",
   "metadata": {},
   "source": [
    "**Students:** Kyle Rizzuto, Robert Townsend, Jacob Duprey, Kevin McMenemy <br>\n",
    "**Course:** Engy-4390 Nuclear Systems Design and Analysis  <br>\n",
    "**Mentor:** Prof. Valmor F. de Almeida\n",
    "\n",
    "UMass Lowell, Dept. of Chemical Engineering, Nuclear Energy Program \n",
    "<br>\n",
    "**27Sep2023**"
   ]
  },
  {
   "cell_type": "markdown",
   "metadata": {},
   "source": [
    "<font color=\"red\">vfda: I strongly suggest you to have a project outline document with division of tasks and timeline for the members of the group. Who does what and what the deadlines are. What is the progress so far?</font>"
   ]
  },
  {
   "cell_type": "markdown",
   "metadata": {},
   "source": [
    "---\n",
    "## Table of Contents<a id=\"toc\"></a>\n",
    "* [Introduction](#intro)\n",
    "* [Objectives](#obj)\n",
    "* [Approach and Dynamics Equations](#app)\n",
    "* [Initialization of Process Modules](#IPM)\n",
    "  + [Leaching](#leach)\n",
    "  + [Solvent Extraction](#solvent)\n",
    "  + [Modified Denitration](#modified)\n",
    "  + [Evaporation](#evap)\n",
    "* [Startup](#su)\n",
    "* [Steady-State](#ss)\n",
    "* [Disturbance](#malfunction)\n",
    "* [References](#refs)\n",
    "---"
   ]
  },
  {
   "cell_type": "markdown",
   "metadata": {},
   "source": [
    "## [Introduction](#toc)<a id=\"intro\"></a>\n",
    "\n",
    "<font color=\"red\">vfda: This needs to be beefed up.</font>"
   ]
  },
  {
   "cell_type": "markdown",
   "metadata": {},
   "source": [
    "&nbsp;&nbsp; Yellowcake is a material produced from uranium during the milling process. It is a mixture of different types of uranium oxide that combine to form a yellow tinted compound. This material is vital in the formation of reactor fuel in the later steps of the process known as uranium conversion. The two main processes used to recover uranium from the ground are In-Situ leaching and open-pit mining. In-Situ mining, which involves the injection of acid into the ground that dissolves uranium before being brought back to the surface in a pipe, is vastly more used in the US than open-pit because it allows a direct recovery of uranium without the need for digging out uranium bearing rock and moving it to a separate facility for processing. This does limit the places that the method can be used because the acid can contaminate groundwater if it is allowed to travel too deep. Once the uranium is pulled from the ground, it undergoes chemical separations to isolate the oxides.\n",
    "\n",
    "&nbsp;&nbsp;The general unit operations that follow the mining of the ore are size reduction (crushing/grinding), then acid leaching. The acid leaching process uses acidic and alkaline aqueous solutions with agitation for four to 48 hours at ambient temperature. Usually sulfuric acid is used and results in a final liquor with a pH of 1.5. Manganese dioxide is typically then used with the liquor to result in [UO2(SO4)3]2- The resulting uranium-oxide containing ions must then be separated using either a solvent extraction or ion exchange. The ion exchange usually uses an ion-exchange resin along with any of a variety of processing equipment such as fixed or moving bed along with another chemical solution to “sorb” the complex ion from the leach solution. Solvent extraction involves using alkyl phosphoric acids and alkyl amides as solvents to remove the ions containing uranium from their leach solution. The uranium oxide must then be precipitated from the solutions created by the solvent extraction or ion exchange. The resulting “yellow cake” as it is commonly referred to is a mix of uranium oxides which is then shipped to a final purification facility.[4]\n",
    "\n",
    "&nbsp;&nbsp;Yellow cake, which is about 90% U3O8, is then chemically processed into uranium tetrafluoride (UF4) through a process called hydrofluorination. This reaction mechanism consists of heating beds of solid uranium oxide in an environment of gaseous hydrofluoric acid and stripping away the oxide layers until only UF4 remains. HF is typically used in a 20% stoichiometric excess to maximize the conversion percentage of U3O8 to at least 98%. Before the uranium can be enriched however, the UF4 must be further converted into UF6, also known as uranium hexafluoride. This is because enrichment is largely dependent on gaseous centrifugal separation, and UF6 does not possess a liquid form under standard pressure conditions. Uranium fluorides are also the preferred form for enrichment because fluorine only exists in one natural isotope, meaning that the heavier molecules will always contain the Uranium-238.\n"
   ]
  },
  {
   "cell_type": "markdown",
   "metadata": {},
   "source": [
    "<font color=\"red\">Where is the flowsheet? Which plant? How about the documents that needed to be reviewed? IAEA document with plants?</font>"
   ]
  },
  {
   "cell_type": "markdown",
   "metadata": {},
   "source": [
    "## [Objectives](#toc)<a id=\"obj\"></a>"
   ]
  },
  {
   "cell_type": "markdown",
   "metadata": {},
   "source": [
    "- Python code will be used to develop dynamic comprehensive systems that accurately represent the milling process as well as the complex parts of the plant that simulate a steady state reactor. This involves both mathematical models of the system’s material streams and visual representations of the data on a time dependent basis. \n",
    "- Modules to model the leaching, solvent extraction, modified denitration, and evaporation steps will be developed.\n",
    "- Deliverable content will be prepared using Jupyter notebooks to seamlessly integrate working code with descriptive markdown text.  \n",
    "\n"
   ]
  },
  {
   "cell_type": "markdown",
   "metadata": {},
   "source": [
    "## [Approach and Dynamics Equations](#toc)<a id=\"app\"></a>"
   ]
  },
  {
   "cell_type": "markdown",
   "metadata": {},
   "source": [
    "-  "
   ]
  },
  {
   "cell_type": "markdown",
   "metadata": {},
   "source": [
    "|     **Module**        |      **Inputs**      |      **Outputs**       |     **Legend**     |\n",
    "|:----------------------|:---------------------|:-----------------------|:-------------------|\n",
    "| Solvent Extraction             |        |           |        |\n"
   ]
  },
  {
   "cell_type": "markdown",
   "metadata": {},
   "source": [
    "## [Initialization of Process Modules](#toc)<a id=\"IPM\"></a>"
   ]
  },
  {
   "cell_type": "code",
   "execution_count": 1,
   "metadata": {
    "scrolled": true
   },
   "outputs": [
    {
     "name": "stderr",
     "output_type": "stream",
     "text": [
      "[4350] 2020-12-21 18:49:23,874 - cortix - INFO - Created Cortix object \n",
      "_____________________________________________________________________________\n",
      "                             L A U N C H I N G                               \n",
      "_____________________________________________________________________________\n",
      "      ...                                        s       .     (TAAG Fraktur)\n",
      "   xH88\"`~ .x8X                                 :8      @88>\n",
      " :8888   .f\"8888Hf        u.      .u    .      .88      %8P      uL   ..\n",
      ":8888>  X8L  ^\"\"`   ...ue888b   .d88B :@8c    :888ooo    .     .@88b  @88R\n",
      "X8888  X888h        888R Y888r =\"8888f8888r -*8888888  .@88u  \"\"Y888k/\"*P\n",
      "88888  !88888.      888R I888>   4888>\"88\"    8888    888E`    Y888L\n",
      "88888   %88888      888R I888>   4888> \"      8888      888E      8888\n",
      "88888 `> `8888>     888R I888>   4888>        8888      888E      `888N\n",
      "`8888L %  ?888   ! u8888cJ888   .d888L .+    .8888Lu=   888E   .u./\"888&\n",
      " `8888  `-*\"\"   /   \"*888*P\"    ^\"8888*\"     ^%888*     888&  d888\" Y888*\"\n",
      "   \"888.      :\"      \"Y\"          \"Y\"         \"Y\"      R888\" ` \"Y   Y\"\n",
      "     `\"\"***~\"`                                           \"\"\n",
      "                             https://cortix.org                              \n",
      "_____________________________________________________________________________\n"
     ]
    }
   ],
   "source": [
    "'''Setup a Cortix plant'''\n",
    "\n",
    "from cortix import Cortix\n",
    "from cortix import Network\n",
    "\n",
    "plant = Cortix(use_mpi=False, splash=True) # System top level\n",
    "plant_net = plant.network = Network() # Network"
   ]
  },
  {
   "cell_type": "markdown",
   "metadata": {},
   "source": [
    "### [Leaching](#toc)<a id=\"leach\"></a>\n",
    "The leaching step consists of treating the uranium ore with an alkaline or acid reagent to dissolve it. The uranium is dissolved in the solution through a reaction described by [UO<sub>3</sub> + 2H<sup>+</sup> --> UO<sub>2</sub><sup>2+</sup> + H<sub>2</sub>O]. In an acidic leaching solution the uranyl ion then combines with the sulphate ion, [UO<sub>2</sub><sup>2+</sup> + 3(SO<sub>4</sub>)<sup>2-</sup> --> UO<sub>2</sub>(SO<sub>4</sub>)<sub>3</sub><sup>4-</sup>] to form a stable complex. In an alkaline leaching solution the chemical reaction is [UO<sub>2</sub><sup>2+</sup> + 3(CO<sub>3</sub>)<sup>2-</sup> --> UO<sub>2</sub>(CO<sub>3</sub>)<sub>3</sub><sup>4-</sup>]. Acidic leaching is preferred over alkaline leaching where the ore contains less than 10% carbonates, typically sulfuric acid is used for acidic leaching and sodium carbonate or sodium bicarbonate is used for alkaline leaching. The oxidation reaction in acidic solutions is usually achieved by the ferric ion Fe<sup>3+</sup> acting as an electron transfer agent in the solution. In order to sustain this oxidation, pyrolosite, sodium chlorate, or Caro's acid can be used to regenerate the Fe<sup>3+</sup>. Alkaline leaching cannot sustain a high enough ferric ion concentration so higher pressure, temperature, leaching times, and a finer ore grind are needed. "
   ]
  },
  {
   "cell_type": "markdown",
   "metadata": {},
   "source": [
    "### [Solvent Extraction](#toc)<a id=\"solvent\"></a>"
   ]
  },
  {
   "cell_type": "markdown",
   "metadata": {},
   "source": [
    "### [Modified Denitration](#toc)<a id=\"modified\"></a>"
   ]
  },
  {
   "cell_type": "markdown",
   "metadata": {},
   "source": [
    "Modified denitration consists of combining uranyl nitrate [UO<sub>2</sub>(NO<sub>3</sub>)<sub>2</sub>]  with ammonium nitrate in the presence of water with the end goal of producing uranium trioxide (UO<sub>3</sub>) powder. The mixture must be kept between the range of 280-350 Celsius. Uranyl nitrate should be added in excess at a ratio of 1.3-1 with the ammonium nitrate, as the product of the reaction, (NH<sub>4</sub>)<sub>2</sub>UO<sub>2</sub>(NO<sub>3</sub>)<sub>4</sub>, will decompose while still in the solid state, maintaining the ammonium cations for further reactions. \n",
    "\n",
    "This process, created and successfully operated at Oak Ridge National Laboratory on a pilot scale, was designed to produce on the order of 10s of kilograms of product, and requires the use of a rotary kiln with cylindrical heating elements entered vertically from the top and bottom rows. Feed is injected in liquid form to the 600 C furnace heated zone of the kiln with steam and decomposition gases running in a countercurrent to the feed. Stainless steel rods are stored inside the rotary kiln to continuosly break-up any forming solids to promote more efficient heat transfer. The oxide product is removed from the bottom of the kiln with an air purge to purify the output flow. Product can typically be stored in polyethylene bottles. [3]\n",
    "____\n"
   ]
  },
  {
   "cell_type": "markdown",
   "metadata": {},
   "source": [
    "### [Evaporation](#toc)<a id=\"evap\"></a>"
   ]
  },
  {
   "cell_type": "markdown",
   "metadata": {},
   "source": [
    "## [Startup](#toc)<a id=\"su\"></a>"
   ]
  },
  {
   "cell_type": "code",
   "execution_count": null,
   "metadata": {
    "scrolled": false
   },
   "outputs": [],
   "source": []
  },
  {
   "cell_type": "code",
   "execution_count": null,
   "metadata": {},
   "outputs": [],
   "source": []
  },
  {
   "cell_type": "code",
   "execution_count": null,
   "metadata": {},
   "outputs": [],
   "source": []
  },
  {
   "cell_type": "code",
   "execution_count": null,
   "metadata": {},
   "outputs": [],
   "source": []
  },
  {
   "cell_type": "markdown",
   "metadata": {},
   "source": [
    "## [Steady State](#toc)<a id=\"ss\"></a>"
   ]
  },
  {
   "cell_type": "code",
   "execution_count": null,
   "metadata": {},
   "outputs": [],
   "source": []
  },
  {
   "cell_type": "code",
   "execution_count": null,
   "metadata": {},
   "outputs": [],
   "source": []
  },
  {
   "cell_type": "markdown",
   "metadata": {},
   "source": [
    "## [Disturbance](#toc)<a id=\"malfunction\"></a>"
   ]
  },
  {
   "cell_type": "code",
   "execution_count": null,
   "metadata": {},
   "outputs": [],
   "source": []
  },
  {
   "cell_type": "code",
   "execution_count": null,
   "metadata": {},
   "outputs": [],
   "source": []
  },
  {
   "cell_type": "markdown",
   "metadata": {},
   "source": [
    "## [References](#toc)<a id=\"refs\"></a>\n",
    "\n",
    "\n",
    "\n",
    "- [1] V. F. de Almeida, [Cortix](https://cortix.org), *Network Dynamics Simulation*, University of Massachusetts Lowell, Dept. of Chemical Engineering (Nuclear program).\n",
    "- [2] V. F. de Almeida, [*Engy-4350: Nuclear Reactor Engineering*](https://github.com/dpploy/engy-4350), University of Massachusetts Lowell, Dept. of Chemical Engineering (Nuclear Program).\n",
    "- [3] Kitts, F.G. Pilot-Scale Demonstration of the Modified Direct Denitration Process To ..., 1994, www.ornl.gov/info/reports/1994/3445603813443.pdf. \n",
    "- [4] “NRC: Conventional Uranium Mills.” Www.nrc.gov, www.nrc.gov/materials/uranium-recovery/extraction-methods/conventional-mills.html.\n"
   ]
  },
  {
   "cell_type": "code",
   "execution_count": null,
   "metadata": {},
   "outputs": [],
   "source": []
  }
 ],
 "metadata": {
  "kernelspec": {
   "display_name": "Python 3 (ipykernel)",
   "language": "python",
   "name": "python3"
  },
  "language_info": {
   "codemirror_mode": {
    "name": "ipython",
    "version": 3
   },
   "file_extension": ".py",
   "mimetype": "text/x-python",
   "name": "python",
   "nbconvert_exporter": "python",
   "pygments_lexer": "ipython3",
<<<<<<< HEAD
   "version": "3.11.4"
=======
   "version": "3.11.5"
>>>>>>> 8508407e
  },
  "latex_envs": {
   "LaTeX_envs_menu_present": true,
   "autoclose": false,
   "autocomplete": true,
   "bibliofile": "biblio.bib",
   "cite_by": "apalike",
   "current_citInitial": 1,
   "eqLabelWithNumbers": true,
   "eqNumInitial": 1,
   "hotkeys": {
    "equation": "Ctrl-E",
    "itemize": "Ctrl-I"
   },
   "labels_anchors": false,
   "latex_user_defs": false,
   "report_style_numbering": false,
   "user_envs_cfg": false
  }
 },
 "nbformat": 4,
 "nbformat_minor": 2
}<|MERGE_RESOLUTION|>--- conflicted
+++ resolved
@@ -346,11 +346,7 @@
    "name": "python",
    "nbconvert_exporter": "python",
    "pygments_lexer": "ipython3",
-<<<<<<< HEAD
-   "version": "3.11.4"
-=======
    "version": "3.11.5"
->>>>>>> 8508407e
   },
   "latex_envs": {
    "LaTeX_envs_menu_present": true,
